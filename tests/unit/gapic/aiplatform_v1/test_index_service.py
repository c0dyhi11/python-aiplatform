# -*- coding: utf-8 -*-
# Copyright 2022 Google LLC
#
# Licensed under the Apache License, Version 2.0 (the "License");
# you may not use this file except in compliance with the License.
# You may obtain a copy of the License at
#
#     http://www.apache.org/licenses/LICENSE-2.0
#
# Unless required by applicable law or agreed to in writing, software
# distributed under the License is distributed on an "AS IS" BASIS,
# WITHOUT WARRANTIES OR CONDITIONS OF ANY KIND, either express or implied.
# See the License for the specific language governing permissions and
# limitations under the License.
#
import os
import mock

import grpc
from grpc.experimental import aio
import math
import pytest
from proto.marshal.rules.dates import DurationRule, TimestampRule


from google.api_core import client_options
from google.api_core import exceptions as core_exceptions
from google.api_core import future
from google.api_core import gapic_v1
from google.api_core import grpc_helpers
from google.api_core import grpc_helpers_async
from google.api_core import operation
from google.api_core import operation_async  # type: ignore
from google.api_core import operations_v1
from google.api_core import path_template
from google.auth import credentials as ga_credentials
from google.auth.exceptions import MutualTLSChannelError
from google.cloud.aiplatform_v1.services.index_service import IndexServiceAsyncClient
from google.cloud.aiplatform_v1.services.index_service import IndexServiceClient
from google.cloud.aiplatform_v1.services.index_service import pagers
from google.cloud.aiplatform_v1.services.index_service import transports
from google.cloud.aiplatform_v1.types import deployed_index_ref
from google.cloud.aiplatform_v1.types import index
from google.cloud.aiplatform_v1.types import index as gca_index
from google.cloud.aiplatform_v1.types import index_service
from google.cloud.aiplatform_v1.types import operation as gca_operation
from google.longrunning import operations_pb2
from google.oauth2 import service_account
from google.protobuf import field_mask_pb2  # type: ignore
from google.protobuf import struct_pb2  # type: ignore
from google.protobuf import timestamp_pb2  # type: ignore
import google.auth


def client_cert_source_callback():
    return b"cert bytes", b"key bytes"


# If default endpoint is localhost, then default mtls endpoint will be the same.
# This method modifies the default endpoint so the client can produce a different
# mtls endpoint for endpoint testing purposes.
def modify_default_endpoint(client):
    return (
        "foo.googleapis.com"
        if ("localhost" in client.DEFAULT_ENDPOINT)
        else client.DEFAULT_ENDPOINT
    )


def test__get_default_mtls_endpoint():
    api_endpoint = "example.googleapis.com"
    api_mtls_endpoint = "example.mtls.googleapis.com"
    sandbox_endpoint = "example.sandbox.googleapis.com"
    sandbox_mtls_endpoint = "example.mtls.sandbox.googleapis.com"
    non_googleapi = "api.example.com"

    assert IndexServiceClient._get_default_mtls_endpoint(None) is None
    assert (
        IndexServiceClient._get_default_mtls_endpoint(api_endpoint) == api_mtls_endpoint
    )
    assert (
        IndexServiceClient._get_default_mtls_endpoint(api_mtls_endpoint)
        == api_mtls_endpoint
    )
    assert (
        IndexServiceClient._get_default_mtls_endpoint(sandbox_endpoint)
        == sandbox_mtls_endpoint
    )
    assert (
        IndexServiceClient._get_default_mtls_endpoint(sandbox_mtls_endpoint)
        == sandbox_mtls_endpoint
    )
    assert IndexServiceClient._get_default_mtls_endpoint(non_googleapi) == non_googleapi


@pytest.mark.parametrize(
<<<<<<< HEAD
    "client_class",
    [
        IndexServiceClient,
        IndexServiceAsyncClient,
    ],
)
def test_index_service_client_from_service_account_info(client_class):
=======
    "client_class,transport_name",
    [
        (IndexServiceClient, "grpc"),
        (IndexServiceAsyncClient, "grpc_asyncio"),
    ],
)
def test_index_service_client_from_service_account_info(client_class, transport_name):
>>>>>>> dc3be45c
    creds = ga_credentials.AnonymousCredentials()
    with mock.patch.object(
        service_account.Credentials, "from_service_account_info"
    ) as factory:
        factory.return_value = creds
        info = {"valid": True}
        client = client_class.from_service_account_info(info, transport=transport_name)
        assert client.transport._credentials == creds
        assert isinstance(client, client_class)

        assert client.transport._host == ("aiplatform.googleapis.com:443")


@pytest.mark.parametrize(
    "transport_class,transport_name",
    [
        (transports.IndexServiceGrpcTransport, "grpc"),
        (transports.IndexServiceGrpcAsyncIOTransport, "grpc_asyncio"),
    ],
)
def test_index_service_client_service_account_always_use_jwt(
    transport_class, transport_name
):
    with mock.patch.object(
        service_account.Credentials, "with_always_use_jwt_access", create=True
    ) as use_jwt:
        creds = service_account.Credentials(None, None, None)
        transport = transport_class(credentials=creds, always_use_jwt_access=True)
        use_jwt.assert_called_once_with(True)

    with mock.patch.object(
        service_account.Credentials, "with_always_use_jwt_access", create=True
    ) as use_jwt:
        creds = service_account.Credentials(None, None, None)
        transport = transport_class(credentials=creds, always_use_jwt_access=False)
        use_jwt.assert_not_called()


@pytest.mark.parametrize(
<<<<<<< HEAD
    "client_class",
    [
        IndexServiceClient,
        IndexServiceAsyncClient,
    ],
)
def test_index_service_client_from_service_account_file(client_class):
=======
    "client_class,transport_name",
    [
        (IndexServiceClient, "grpc"),
        (IndexServiceAsyncClient, "grpc_asyncio"),
    ],
)
def test_index_service_client_from_service_account_file(client_class, transport_name):
>>>>>>> dc3be45c
    creds = ga_credentials.AnonymousCredentials()
    with mock.patch.object(
        service_account.Credentials, "from_service_account_file"
    ) as factory:
        factory.return_value = creds
        client = client_class.from_service_account_file(
            "dummy/file/path.json", transport=transport_name
        )
        assert client.transport._credentials == creds
        assert isinstance(client, client_class)

        client = client_class.from_service_account_json(
            "dummy/file/path.json", transport=transport_name
        )
        assert client.transport._credentials == creds
        assert isinstance(client, client_class)

        assert client.transport._host == ("aiplatform.googleapis.com:443")


def test_index_service_client_get_transport_class():
    transport = IndexServiceClient.get_transport_class()
    available_transports = [
        transports.IndexServiceGrpcTransport,
    ]
    assert transport in available_transports

    transport = IndexServiceClient.get_transport_class("grpc")
    assert transport == transports.IndexServiceGrpcTransport


@pytest.mark.parametrize(
    "client_class,transport_class,transport_name",
    [
        (IndexServiceClient, transports.IndexServiceGrpcTransport, "grpc"),
        (
            IndexServiceAsyncClient,
            transports.IndexServiceGrpcAsyncIOTransport,
            "grpc_asyncio",
        ),
    ],
)
@mock.patch.object(
    IndexServiceClient, "DEFAULT_ENDPOINT", modify_default_endpoint(IndexServiceClient)
)
@mock.patch.object(
    IndexServiceAsyncClient,
    "DEFAULT_ENDPOINT",
    modify_default_endpoint(IndexServiceAsyncClient),
)
def test_index_service_client_client_options(
    client_class, transport_class, transport_name
):
    # Check that if channel is provided we won't create a new one.
    with mock.patch.object(IndexServiceClient, "get_transport_class") as gtc:
        transport = transport_class(credentials=ga_credentials.AnonymousCredentials())
        client = client_class(transport=transport)
        gtc.assert_not_called()

    # Check that if channel is provided via str we will create a new one.
    with mock.patch.object(IndexServiceClient, "get_transport_class") as gtc:
        client = client_class(transport=transport_name)
        gtc.assert_called()

    # Check the case api_endpoint is provided.
    options = client_options.ClientOptions(api_endpoint="squid.clam.whelk")
    with mock.patch.object(transport_class, "__init__") as patched:
        patched.return_value = None
        client = client_class(transport=transport_name, client_options=options)
        patched.assert_called_once_with(
            credentials=None,
            credentials_file=None,
            host="squid.clam.whelk",
            scopes=None,
            client_cert_source_for_mtls=None,
            quota_project_id=None,
            client_info=transports.base.DEFAULT_CLIENT_INFO,
            always_use_jwt_access=True,
        )

    # Check the case api_endpoint is not provided and GOOGLE_API_USE_MTLS_ENDPOINT is
    # "never".
    with mock.patch.dict(os.environ, {"GOOGLE_API_USE_MTLS_ENDPOINT": "never"}):
        with mock.patch.object(transport_class, "__init__") as patched:
            patched.return_value = None
            client = client_class(transport=transport_name)
            patched.assert_called_once_with(
                credentials=None,
                credentials_file=None,
                host=client.DEFAULT_ENDPOINT,
                scopes=None,
                client_cert_source_for_mtls=None,
                quota_project_id=None,
                client_info=transports.base.DEFAULT_CLIENT_INFO,
                always_use_jwt_access=True,
            )

    # Check the case api_endpoint is not provided and GOOGLE_API_USE_MTLS_ENDPOINT is
    # "always".
    with mock.patch.dict(os.environ, {"GOOGLE_API_USE_MTLS_ENDPOINT": "always"}):
        with mock.patch.object(transport_class, "__init__") as patched:
            patched.return_value = None
            client = client_class(transport=transport_name)
            patched.assert_called_once_with(
                credentials=None,
                credentials_file=None,
                host=client.DEFAULT_MTLS_ENDPOINT,
                scopes=None,
                client_cert_source_for_mtls=None,
                quota_project_id=None,
                client_info=transports.base.DEFAULT_CLIENT_INFO,
                always_use_jwt_access=True,
            )

    # Check the case api_endpoint is not provided and GOOGLE_API_USE_MTLS_ENDPOINT has
    # unsupported value.
    with mock.patch.dict(os.environ, {"GOOGLE_API_USE_MTLS_ENDPOINT": "Unsupported"}):
        with pytest.raises(MutualTLSChannelError):
            client = client_class(transport=transport_name)

    # Check the case GOOGLE_API_USE_CLIENT_CERTIFICATE has unsupported value.
    with mock.patch.dict(
        os.environ, {"GOOGLE_API_USE_CLIENT_CERTIFICATE": "Unsupported"}
    ):
        with pytest.raises(ValueError):
            client = client_class(transport=transport_name)

    # Check the case quota_project_id is provided
    options = client_options.ClientOptions(quota_project_id="octopus")
    with mock.patch.object(transport_class, "__init__") as patched:
        patched.return_value = None
        client = client_class(client_options=options, transport=transport_name)
        patched.assert_called_once_with(
            credentials=None,
            credentials_file=None,
            host=client.DEFAULT_ENDPOINT,
            scopes=None,
            client_cert_source_for_mtls=None,
            quota_project_id="octopus",
            client_info=transports.base.DEFAULT_CLIENT_INFO,
            always_use_jwt_access=True,
        )


@pytest.mark.parametrize(
    "client_class,transport_class,transport_name,use_client_cert_env",
    [
        (IndexServiceClient, transports.IndexServiceGrpcTransport, "grpc", "true"),
        (
            IndexServiceAsyncClient,
            transports.IndexServiceGrpcAsyncIOTransport,
            "grpc_asyncio",
            "true",
        ),
        (IndexServiceClient, transports.IndexServiceGrpcTransport, "grpc", "false"),
        (
            IndexServiceAsyncClient,
            transports.IndexServiceGrpcAsyncIOTransport,
            "grpc_asyncio",
            "false",
        ),
    ],
)
@mock.patch.object(
    IndexServiceClient, "DEFAULT_ENDPOINT", modify_default_endpoint(IndexServiceClient)
)
@mock.patch.object(
    IndexServiceAsyncClient,
    "DEFAULT_ENDPOINT",
    modify_default_endpoint(IndexServiceAsyncClient),
)
@mock.patch.dict(os.environ, {"GOOGLE_API_USE_MTLS_ENDPOINT": "auto"})
def test_index_service_client_mtls_env_auto(
    client_class, transport_class, transport_name, use_client_cert_env
):
    # This tests the endpoint autoswitch behavior. Endpoint is autoswitched to the default
    # mtls endpoint, if GOOGLE_API_USE_CLIENT_CERTIFICATE is "true" and client cert exists.

    # Check the case client_cert_source is provided. Whether client cert is used depends on
    # GOOGLE_API_USE_CLIENT_CERTIFICATE value.
    with mock.patch.dict(
        os.environ, {"GOOGLE_API_USE_CLIENT_CERTIFICATE": use_client_cert_env}
    ):
        options = client_options.ClientOptions(
            client_cert_source=client_cert_source_callback
        )
        with mock.patch.object(transport_class, "__init__") as patched:
            patched.return_value = None
            client = client_class(client_options=options, transport=transport_name)

            if use_client_cert_env == "false":
                expected_client_cert_source = None
                expected_host = client.DEFAULT_ENDPOINT
            else:
                expected_client_cert_source = client_cert_source_callback
                expected_host = client.DEFAULT_MTLS_ENDPOINT

            patched.assert_called_once_with(
                credentials=None,
                credentials_file=None,
                host=expected_host,
                scopes=None,
                client_cert_source_for_mtls=expected_client_cert_source,
                quota_project_id=None,
                client_info=transports.base.DEFAULT_CLIENT_INFO,
                always_use_jwt_access=True,
            )

    # Check the case ADC client cert is provided. Whether client cert is used depends on
    # GOOGLE_API_USE_CLIENT_CERTIFICATE value.
    with mock.patch.dict(
        os.environ, {"GOOGLE_API_USE_CLIENT_CERTIFICATE": use_client_cert_env}
    ):
        with mock.patch.object(transport_class, "__init__") as patched:
            with mock.patch(
                "google.auth.transport.mtls.has_default_client_cert_source",
                return_value=True,
            ):
                with mock.patch(
                    "google.auth.transport.mtls.default_client_cert_source",
                    return_value=client_cert_source_callback,
                ):
                    if use_client_cert_env == "false":
                        expected_host = client.DEFAULT_ENDPOINT
                        expected_client_cert_source = None
                    else:
                        expected_host = client.DEFAULT_MTLS_ENDPOINT
                        expected_client_cert_source = client_cert_source_callback

                    patched.return_value = None
                    client = client_class(transport=transport_name)
                    patched.assert_called_once_with(
                        credentials=None,
                        credentials_file=None,
                        host=expected_host,
                        scopes=None,
                        client_cert_source_for_mtls=expected_client_cert_source,
                        quota_project_id=None,
                        client_info=transports.base.DEFAULT_CLIENT_INFO,
                        always_use_jwt_access=True,
                    )

    # Check the case client_cert_source and ADC client cert are not provided.
    with mock.patch.dict(
        os.environ, {"GOOGLE_API_USE_CLIENT_CERTIFICATE": use_client_cert_env}
    ):
        with mock.patch.object(transport_class, "__init__") as patched:
            with mock.patch(
                "google.auth.transport.mtls.has_default_client_cert_source",
                return_value=False,
            ):
                patched.return_value = None
                client = client_class(transport=transport_name)
                patched.assert_called_once_with(
                    credentials=None,
                    credentials_file=None,
                    host=client.DEFAULT_ENDPOINT,
                    scopes=None,
                    client_cert_source_for_mtls=None,
                    quota_project_id=None,
                    client_info=transports.base.DEFAULT_CLIENT_INFO,
                    always_use_jwt_access=True,
                )


@pytest.mark.parametrize("client_class", [IndexServiceClient, IndexServiceAsyncClient])
@mock.patch.object(
    IndexServiceClient, "DEFAULT_ENDPOINT", modify_default_endpoint(IndexServiceClient)
)
@mock.patch.object(
    IndexServiceAsyncClient,
    "DEFAULT_ENDPOINT",
    modify_default_endpoint(IndexServiceAsyncClient),
)
def test_index_service_client_get_mtls_endpoint_and_cert_source(client_class):
    mock_client_cert_source = mock.Mock()

    # Test the case GOOGLE_API_USE_CLIENT_CERTIFICATE is "true".
    with mock.patch.dict(os.environ, {"GOOGLE_API_USE_CLIENT_CERTIFICATE": "true"}):
        mock_api_endpoint = "foo"
        options = client_options.ClientOptions(
            client_cert_source=mock_client_cert_source, api_endpoint=mock_api_endpoint
        )
        api_endpoint, cert_source = client_class.get_mtls_endpoint_and_cert_source(
            options
        )
        assert api_endpoint == mock_api_endpoint
        assert cert_source == mock_client_cert_source

    # Test the case GOOGLE_API_USE_CLIENT_CERTIFICATE is "false".
    with mock.patch.dict(os.environ, {"GOOGLE_API_USE_CLIENT_CERTIFICATE": "false"}):
        mock_client_cert_source = mock.Mock()
        mock_api_endpoint = "foo"
        options = client_options.ClientOptions(
            client_cert_source=mock_client_cert_source, api_endpoint=mock_api_endpoint
        )
        api_endpoint, cert_source = client_class.get_mtls_endpoint_and_cert_source(
            options
        )
        assert api_endpoint == mock_api_endpoint
        assert cert_source is None

    # Test the case GOOGLE_API_USE_MTLS_ENDPOINT is "never".
    with mock.patch.dict(os.environ, {"GOOGLE_API_USE_MTLS_ENDPOINT": "never"}):
        api_endpoint, cert_source = client_class.get_mtls_endpoint_and_cert_source()
        assert api_endpoint == client_class.DEFAULT_ENDPOINT
        assert cert_source is None

    # Test the case GOOGLE_API_USE_MTLS_ENDPOINT is "always".
    with mock.patch.dict(os.environ, {"GOOGLE_API_USE_MTLS_ENDPOINT": "always"}):
        api_endpoint, cert_source = client_class.get_mtls_endpoint_and_cert_source()
        assert api_endpoint == client_class.DEFAULT_MTLS_ENDPOINT
        assert cert_source is None

    # Test the case GOOGLE_API_USE_MTLS_ENDPOINT is "auto" and default cert doesn't exist.
    with mock.patch.dict(os.environ, {"GOOGLE_API_USE_CLIENT_CERTIFICATE": "true"}):
        with mock.patch(
            "google.auth.transport.mtls.has_default_client_cert_source",
            return_value=False,
        ):
            api_endpoint, cert_source = client_class.get_mtls_endpoint_and_cert_source()
            assert api_endpoint == client_class.DEFAULT_ENDPOINT
            assert cert_source is None

    # Test the case GOOGLE_API_USE_MTLS_ENDPOINT is "auto" and default cert exists.
    with mock.patch.dict(os.environ, {"GOOGLE_API_USE_CLIENT_CERTIFICATE": "true"}):
        with mock.patch(
            "google.auth.transport.mtls.has_default_client_cert_source",
            return_value=True,
        ):
            with mock.patch(
                "google.auth.transport.mtls.default_client_cert_source",
                return_value=mock_client_cert_source,
            ):
                (
                    api_endpoint,
                    cert_source,
                ) = client_class.get_mtls_endpoint_and_cert_source()
                assert api_endpoint == client_class.DEFAULT_MTLS_ENDPOINT
                assert cert_source == mock_client_cert_source


@pytest.mark.parametrize(
    "client_class,transport_class,transport_name",
    [
        (IndexServiceClient, transports.IndexServiceGrpcTransport, "grpc"),
        (
            IndexServiceAsyncClient,
            transports.IndexServiceGrpcAsyncIOTransport,
            "grpc_asyncio",
        ),
    ],
)
def test_index_service_client_client_options_scopes(
    client_class, transport_class, transport_name
):
    # Check the case scopes are provided.
    options = client_options.ClientOptions(
        scopes=["1", "2"],
    )
    with mock.patch.object(transport_class, "__init__") as patched:
        patched.return_value = None
        client = client_class(client_options=options, transport=transport_name)
        patched.assert_called_once_with(
            credentials=None,
            credentials_file=None,
            host=client.DEFAULT_ENDPOINT,
            scopes=["1", "2"],
            client_cert_source_for_mtls=None,
            quota_project_id=None,
            client_info=transports.base.DEFAULT_CLIENT_INFO,
            always_use_jwt_access=True,
        )


@pytest.mark.parametrize(
    "client_class,transport_class,transport_name,grpc_helpers",
    [
        (
            IndexServiceClient,
            transports.IndexServiceGrpcTransport,
            "grpc",
            grpc_helpers,
        ),
        (
            IndexServiceAsyncClient,
            transports.IndexServiceGrpcAsyncIOTransport,
            "grpc_asyncio",
            grpc_helpers_async,
        ),
    ],
)
def test_index_service_client_client_options_credentials_file(
    client_class, transport_class, transport_name, grpc_helpers
):
    # Check the case credentials file is provided.
    options = client_options.ClientOptions(credentials_file="credentials.json")

    with mock.patch.object(transport_class, "__init__") as patched:
        patched.return_value = None
        client = client_class(client_options=options, transport=transport_name)
        patched.assert_called_once_with(
            credentials=None,
            credentials_file="credentials.json",
            host=client.DEFAULT_ENDPOINT,
            scopes=None,
            client_cert_source_for_mtls=None,
            quota_project_id=None,
            client_info=transports.base.DEFAULT_CLIENT_INFO,
            always_use_jwt_access=True,
        )


def test_index_service_client_client_options_from_dict():
    with mock.patch(
        "google.cloud.aiplatform_v1.services.index_service.transports.IndexServiceGrpcTransport.__init__"
    ) as grpc_transport:
        grpc_transport.return_value = None
        client = IndexServiceClient(client_options={"api_endpoint": "squid.clam.whelk"})
        grpc_transport.assert_called_once_with(
            credentials=None,
            credentials_file=None,
            host="squid.clam.whelk",
            scopes=None,
            client_cert_source_for_mtls=None,
            quota_project_id=None,
            client_info=transports.base.DEFAULT_CLIENT_INFO,
            always_use_jwt_access=True,
        )


@pytest.mark.parametrize(
<<<<<<< HEAD
=======
    "client_class,transport_class,transport_name,grpc_helpers",
    [
        (
            IndexServiceClient,
            transports.IndexServiceGrpcTransport,
            "grpc",
            grpc_helpers,
        ),
        (
            IndexServiceAsyncClient,
            transports.IndexServiceGrpcAsyncIOTransport,
            "grpc_asyncio",
            grpc_helpers_async,
        ),
    ],
)
def test_index_service_client_create_channel_credentials_file(
    client_class, transport_class, transport_name, grpc_helpers
):
    # Check the case credentials file is provided.
    options = client_options.ClientOptions(credentials_file="credentials.json")

    with mock.patch.object(transport_class, "__init__") as patched:
        patched.return_value = None
        client = client_class(client_options=options, transport=transport_name)
        patched.assert_called_once_with(
            credentials=None,
            credentials_file="credentials.json",
            host=client.DEFAULT_ENDPOINT,
            scopes=None,
            client_cert_source_for_mtls=None,
            quota_project_id=None,
            client_info=transports.base.DEFAULT_CLIENT_INFO,
            always_use_jwt_access=True,
        )

    # test that the credentials from file are saved and used as the credentials.
    with mock.patch.object(
        google.auth, "load_credentials_from_file", autospec=True
    ) as load_creds, mock.patch.object(
        google.auth, "default", autospec=True
    ) as adc, mock.patch.object(
        grpc_helpers, "create_channel"
    ) as create_channel:
        creds = ga_credentials.AnonymousCredentials()
        file_creds = ga_credentials.AnonymousCredentials()
        load_creds.return_value = (file_creds, None)
        adc.return_value = (creds, None)
        client = client_class(client_options=options, transport=transport_name)
        create_channel.assert_called_with(
            "aiplatform.googleapis.com:443",
            credentials=file_creds,
            credentials_file=None,
            quota_project_id=None,
            default_scopes=("https://www.googleapis.com/auth/cloud-platform",),
            scopes=None,
            default_host="aiplatform.googleapis.com",
            ssl_credentials=None,
            options=[
                ("grpc.max_send_message_length", -1),
                ("grpc.max_receive_message_length", -1),
            ],
        )


@pytest.mark.parametrize(
>>>>>>> dc3be45c
    "request_type",
    [
        index_service.CreateIndexRequest,
        dict,
    ],
)
def test_create_index(request_type, transport: str = "grpc"):
    client = IndexServiceClient(
        credentials=ga_credentials.AnonymousCredentials(),
        transport=transport,
    )

    # Everything is optional in proto3 as far as the runtime is concerned,
    # and we are mocking out the actual API, so just send an empty request.
    request = request_type()

    # Mock the actual call within the gRPC stub, and fake the request.
    with mock.patch.object(type(client.transport.create_index), "__call__") as call:
        # Designate an appropriate return value for the call.
        call.return_value = operations_pb2.Operation(name="operations/spam")
        response = client.create_index(request)

        # Establish that the underlying gRPC stub method was called.
        assert len(call.mock_calls) == 1
        _, args, _ = call.mock_calls[0]
        assert args[0] == index_service.CreateIndexRequest()

    # Establish that the response is the type that we expect.
    assert isinstance(response, future.Future)


def test_create_index_empty_call():
    # This test is a coverage failsafe to make sure that totally empty calls,
    # i.e. request == None and no flattened fields passed, work.
    client = IndexServiceClient(
        credentials=ga_credentials.AnonymousCredentials(),
        transport="grpc",
    )

    # Mock the actual call within the gRPC stub, and fake the request.
    with mock.patch.object(type(client.transport.create_index), "__call__") as call:
        client.create_index()
        call.assert_called()
        _, args, _ = call.mock_calls[0]
        assert args[0] == index_service.CreateIndexRequest()


@pytest.mark.asyncio
async def test_create_index_async(
    transport: str = "grpc_asyncio", request_type=index_service.CreateIndexRequest
):
    client = IndexServiceAsyncClient(
        credentials=ga_credentials.AnonymousCredentials(),
        transport=transport,
    )

    # Everything is optional in proto3 as far as the runtime is concerned,
    # and we are mocking out the actual API, so just send an empty request.
    request = request_type()

    # Mock the actual call within the gRPC stub, and fake the request.
    with mock.patch.object(type(client.transport.create_index), "__call__") as call:
        # Designate an appropriate return value for the call.
        call.return_value = grpc_helpers_async.FakeUnaryUnaryCall(
            operations_pb2.Operation(name="operations/spam")
        )
        response = await client.create_index(request)

        # Establish that the underlying gRPC stub method was called.
        assert len(call.mock_calls)
        _, args, _ = call.mock_calls[0]
        assert args[0] == index_service.CreateIndexRequest()

    # Establish that the response is the type that we expect.
    assert isinstance(response, future.Future)


@pytest.mark.asyncio
async def test_create_index_async_from_dict():
    await test_create_index_async(request_type=dict)


def test_create_index_field_headers():
    client = IndexServiceClient(
        credentials=ga_credentials.AnonymousCredentials(),
    )

    # Any value that is part of the HTTP/1.1 URI should be sent as
    # a field header. Set these to a non-empty value.
    request = index_service.CreateIndexRequest()

    request.parent = "parent_value"

    # Mock the actual call within the gRPC stub, and fake the request.
    with mock.patch.object(type(client.transport.create_index), "__call__") as call:
        call.return_value = operations_pb2.Operation(name="operations/op")
        client.create_index(request)

        # Establish that the underlying gRPC stub method was called.
        assert len(call.mock_calls) == 1
        _, args, _ = call.mock_calls[0]
        assert args[0] == request

    # Establish that the field header was sent.
    _, _, kw = call.mock_calls[0]
    assert (
        "x-goog-request-params",
<<<<<<< HEAD
        "parent=parent/value",
=======
        "parent=parent_value",
>>>>>>> dc3be45c
    ) in kw["metadata"]


@pytest.mark.asyncio
async def test_create_index_field_headers_async():
    client = IndexServiceAsyncClient(
        credentials=ga_credentials.AnonymousCredentials(),
    )

    # Any value that is part of the HTTP/1.1 URI should be sent as
    # a field header. Set these to a non-empty value.
    request = index_service.CreateIndexRequest()

    request.parent = "parent_value"

    # Mock the actual call within the gRPC stub, and fake the request.
    with mock.patch.object(type(client.transport.create_index), "__call__") as call:
        call.return_value = grpc_helpers_async.FakeUnaryUnaryCall(
            operations_pb2.Operation(name="operations/op")
        )
        await client.create_index(request)

        # Establish that the underlying gRPC stub method was called.
        assert len(call.mock_calls)
        _, args, _ = call.mock_calls[0]
        assert args[0] == request

    # Establish that the field header was sent.
    _, _, kw = call.mock_calls[0]
    assert (
        "x-goog-request-params",
<<<<<<< HEAD
        "parent=parent/value",
=======
        "parent=parent_value",
>>>>>>> dc3be45c
    ) in kw["metadata"]


def test_create_index_flattened():
    client = IndexServiceClient(
        credentials=ga_credentials.AnonymousCredentials(),
    )

    # Mock the actual call within the gRPC stub, and fake the request.
    with mock.patch.object(type(client.transport.create_index), "__call__") as call:
        # Designate an appropriate return value for the call.
        call.return_value = operations_pb2.Operation(name="operations/op")
        # Call the method with a truthy value for each flattened field,
        # using the keyword arguments to the method.
        client.create_index(
            parent="parent_value",
            index=gca_index.Index(name="name_value"),
        )

        # Establish that the underlying call was made with the expected
        # request object values.
        assert len(call.mock_calls) == 1
        _, args, _ = call.mock_calls[0]
        arg = args[0].parent
        mock_val = "parent_value"
        assert arg == mock_val
        arg = args[0].index
        mock_val = gca_index.Index(name="name_value")
        assert arg == mock_val


def test_create_index_flattened_error():
    client = IndexServiceClient(
        credentials=ga_credentials.AnonymousCredentials(),
    )

    # Attempting to call a method with both a request object and flattened
    # fields is an error.
    with pytest.raises(ValueError):
        client.create_index(
            index_service.CreateIndexRequest(),
            parent="parent_value",
            index=gca_index.Index(name="name_value"),
        )


@pytest.mark.asyncio
async def test_create_index_flattened_async():
    client = IndexServiceAsyncClient(
        credentials=ga_credentials.AnonymousCredentials(),
    )

    # Mock the actual call within the gRPC stub, and fake the request.
    with mock.patch.object(type(client.transport.create_index), "__call__") as call:
        # Designate an appropriate return value for the call.
        call.return_value = operations_pb2.Operation(name="operations/op")

        call.return_value = grpc_helpers_async.FakeUnaryUnaryCall(
            operations_pb2.Operation(name="operations/spam")
        )
        # Call the method with a truthy value for each flattened field,
        # using the keyword arguments to the method.
        response = await client.create_index(
            parent="parent_value",
            index=gca_index.Index(name="name_value"),
        )

        # Establish that the underlying call was made with the expected
        # request object values.
        assert len(call.mock_calls)
        _, args, _ = call.mock_calls[0]
        arg = args[0].parent
        mock_val = "parent_value"
        assert arg == mock_val
        arg = args[0].index
        mock_val = gca_index.Index(name="name_value")
        assert arg == mock_val


@pytest.mark.asyncio
async def test_create_index_flattened_error_async():
    client = IndexServiceAsyncClient(
        credentials=ga_credentials.AnonymousCredentials(),
    )

    # Attempting to call a method with both a request object and flattened
    # fields is an error.
    with pytest.raises(ValueError):
        await client.create_index(
            index_service.CreateIndexRequest(),
            parent="parent_value",
            index=gca_index.Index(name="name_value"),
        )


@pytest.mark.parametrize(
    "request_type",
    [
        index_service.GetIndexRequest,
        dict,
    ],
)
def test_get_index(request_type, transport: str = "grpc"):
    client = IndexServiceClient(
        credentials=ga_credentials.AnonymousCredentials(),
        transport=transport,
    )

    # Everything is optional in proto3 as far as the runtime is concerned,
    # and we are mocking out the actual API, so just send an empty request.
    request = request_type()

    # Mock the actual call within the gRPC stub, and fake the request.
    with mock.patch.object(type(client.transport.get_index), "__call__") as call:
        # Designate an appropriate return value for the call.
        call.return_value = index.Index(
            name="name_value",
            display_name="display_name_value",
            description="description_value",
            metadata_schema_uri="metadata_schema_uri_value",
            etag="etag_value",
        )
        response = client.get_index(request)

        # Establish that the underlying gRPC stub method was called.
        assert len(call.mock_calls) == 1
        _, args, _ = call.mock_calls[0]
        assert args[0] == index_service.GetIndexRequest()

    # Establish that the response is the type that we expect.
    assert isinstance(response, index.Index)
    assert response.name == "name_value"
    assert response.display_name == "display_name_value"
    assert response.description == "description_value"
    assert response.metadata_schema_uri == "metadata_schema_uri_value"
    assert response.etag == "etag_value"


def test_get_index_empty_call():
    # This test is a coverage failsafe to make sure that totally empty calls,
    # i.e. request == None and no flattened fields passed, work.
    client = IndexServiceClient(
        credentials=ga_credentials.AnonymousCredentials(),
        transport="grpc",
    )

    # Mock the actual call within the gRPC stub, and fake the request.
    with mock.patch.object(type(client.transport.get_index), "__call__") as call:
        client.get_index()
        call.assert_called()
        _, args, _ = call.mock_calls[0]
        assert args[0] == index_service.GetIndexRequest()


@pytest.mark.asyncio
async def test_get_index_async(
    transport: str = "grpc_asyncio", request_type=index_service.GetIndexRequest
):
    client = IndexServiceAsyncClient(
        credentials=ga_credentials.AnonymousCredentials(),
        transport=transport,
    )

    # Everything is optional in proto3 as far as the runtime is concerned,
    # and we are mocking out the actual API, so just send an empty request.
    request = request_type()

    # Mock the actual call within the gRPC stub, and fake the request.
    with mock.patch.object(type(client.transport.get_index), "__call__") as call:
        # Designate an appropriate return value for the call.
        call.return_value = grpc_helpers_async.FakeUnaryUnaryCall(
            index.Index(
                name="name_value",
                display_name="display_name_value",
                description="description_value",
                metadata_schema_uri="metadata_schema_uri_value",
                etag="etag_value",
            )
        )
        response = await client.get_index(request)

        # Establish that the underlying gRPC stub method was called.
        assert len(call.mock_calls)
        _, args, _ = call.mock_calls[0]
        assert args[0] == index_service.GetIndexRequest()

    # Establish that the response is the type that we expect.
    assert isinstance(response, index.Index)
    assert response.name == "name_value"
    assert response.display_name == "display_name_value"
    assert response.description == "description_value"
    assert response.metadata_schema_uri == "metadata_schema_uri_value"
    assert response.etag == "etag_value"


@pytest.mark.asyncio
async def test_get_index_async_from_dict():
    await test_get_index_async(request_type=dict)


def test_get_index_field_headers():
    client = IndexServiceClient(
        credentials=ga_credentials.AnonymousCredentials(),
    )

    # Any value that is part of the HTTP/1.1 URI should be sent as
    # a field header. Set these to a non-empty value.
    request = index_service.GetIndexRequest()

    request.name = "name_value"

    # Mock the actual call within the gRPC stub, and fake the request.
    with mock.patch.object(type(client.transport.get_index), "__call__") as call:
        call.return_value = index.Index()
        client.get_index(request)

        # Establish that the underlying gRPC stub method was called.
        assert len(call.mock_calls) == 1
        _, args, _ = call.mock_calls[0]
        assert args[0] == request

    # Establish that the field header was sent.
    _, _, kw = call.mock_calls[0]
    assert (
        "x-goog-request-params",
<<<<<<< HEAD
        "name=name/value",
=======
        "name=name_value",
>>>>>>> dc3be45c
    ) in kw["metadata"]


@pytest.mark.asyncio
async def test_get_index_field_headers_async():
    client = IndexServiceAsyncClient(
        credentials=ga_credentials.AnonymousCredentials(),
    )

    # Any value that is part of the HTTP/1.1 URI should be sent as
    # a field header. Set these to a non-empty value.
    request = index_service.GetIndexRequest()

    request.name = "name_value"

    # Mock the actual call within the gRPC stub, and fake the request.
    with mock.patch.object(type(client.transport.get_index), "__call__") as call:
        call.return_value = grpc_helpers_async.FakeUnaryUnaryCall(index.Index())
        await client.get_index(request)

        # Establish that the underlying gRPC stub method was called.
        assert len(call.mock_calls)
        _, args, _ = call.mock_calls[0]
        assert args[0] == request

    # Establish that the field header was sent.
    _, _, kw = call.mock_calls[0]
    assert (
        "x-goog-request-params",
<<<<<<< HEAD
        "name=name/value",
=======
        "name=name_value",
>>>>>>> dc3be45c
    ) in kw["metadata"]


def test_get_index_flattened():
    client = IndexServiceClient(
        credentials=ga_credentials.AnonymousCredentials(),
    )

    # Mock the actual call within the gRPC stub, and fake the request.
    with mock.patch.object(type(client.transport.get_index), "__call__") as call:
        # Designate an appropriate return value for the call.
        call.return_value = index.Index()
        # Call the method with a truthy value for each flattened field,
        # using the keyword arguments to the method.
        client.get_index(
            name="name_value",
        )

        # Establish that the underlying call was made with the expected
        # request object values.
        assert len(call.mock_calls) == 1
        _, args, _ = call.mock_calls[0]
        arg = args[0].name
        mock_val = "name_value"
        assert arg == mock_val


def test_get_index_flattened_error():
    client = IndexServiceClient(
        credentials=ga_credentials.AnonymousCredentials(),
    )

    # Attempting to call a method with both a request object and flattened
    # fields is an error.
    with pytest.raises(ValueError):
        client.get_index(
            index_service.GetIndexRequest(),
            name="name_value",
        )


@pytest.mark.asyncio
async def test_get_index_flattened_async():
    client = IndexServiceAsyncClient(
        credentials=ga_credentials.AnonymousCredentials(),
    )

    # Mock the actual call within the gRPC stub, and fake the request.
    with mock.patch.object(type(client.transport.get_index), "__call__") as call:
        # Designate an appropriate return value for the call.
        call.return_value = index.Index()

        call.return_value = grpc_helpers_async.FakeUnaryUnaryCall(index.Index())
        # Call the method with a truthy value for each flattened field,
        # using the keyword arguments to the method.
        response = await client.get_index(
            name="name_value",
        )

        # Establish that the underlying call was made with the expected
        # request object values.
        assert len(call.mock_calls)
        _, args, _ = call.mock_calls[0]
        arg = args[0].name
        mock_val = "name_value"
        assert arg == mock_val


@pytest.mark.asyncio
async def test_get_index_flattened_error_async():
    client = IndexServiceAsyncClient(
        credentials=ga_credentials.AnonymousCredentials(),
    )

    # Attempting to call a method with both a request object and flattened
    # fields is an error.
    with pytest.raises(ValueError):
        await client.get_index(
            index_service.GetIndexRequest(),
            name="name_value",
        )


@pytest.mark.parametrize(
    "request_type",
    [
        index_service.ListIndexesRequest,
        dict,
    ],
)
def test_list_indexes(request_type, transport: str = "grpc"):
    client = IndexServiceClient(
        credentials=ga_credentials.AnonymousCredentials(),
        transport=transport,
    )

    # Everything is optional in proto3 as far as the runtime is concerned,
    # and we are mocking out the actual API, so just send an empty request.
    request = request_type()

    # Mock the actual call within the gRPC stub, and fake the request.
    with mock.patch.object(type(client.transport.list_indexes), "__call__") as call:
        # Designate an appropriate return value for the call.
        call.return_value = index_service.ListIndexesResponse(
            next_page_token="next_page_token_value",
        )
        response = client.list_indexes(request)

        # Establish that the underlying gRPC stub method was called.
        assert len(call.mock_calls) == 1
        _, args, _ = call.mock_calls[0]
        assert args[0] == index_service.ListIndexesRequest()

    # Establish that the response is the type that we expect.
    assert isinstance(response, pagers.ListIndexesPager)
    assert response.next_page_token == "next_page_token_value"


def test_list_indexes_empty_call():
    # This test is a coverage failsafe to make sure that totally empty calls,
    # i.e. request == None and no flattened fields passed, work.
    client = IndexServiceClient(
        credentials=ga_credentials.AnonymousCredentials(),
        transport="grpc",
    )

    # Mock the actual call within the gRPC stub, and fake the request.
    with mock.patch.object(type(client.transport.list_indexes), "__call__") as call:
        client.list_indexes()
        call.assert_called()
        _, args, _ = call.mock_calls[0]
        assert args[0] == index_service.ListIndexesRequest()


@pytest.mark.asyncio
async def test_list_indexes_async(
    transport: str = "grpc_asyncio", request_type=index_service.ListIndexesRequest
):
    client = IndexServiceAsyncClient(
        credentials=ga_credentials.AnonymousCredentials(),
        transport=transport,
    )

    # Everything is optional in proto3 as far as the runtime is concerned,
    # and we are mocking out the actual API, so just send an empty request.
    request = request_type()

    # Mock the actual call within the gRPC stub, and fake the request.
    with mock.patch.object(type(client.transport.list_indexes), "__call__") as call:
        # Designate an appropriate return value for the call.
        call.return_value = grpc_helpers_async.FakeUnaryUnaryCall(
            index_service.ListIndexesResponse(
                next_page_token="next_page_token_value",
            )
        )
        response = await client.list_indexes(request)

        # Establish that the underlying gRPC stub method was called.
        assert len(call.mock_calls)
        _, args, _ = call.mock_calls[0]
        assert args[0] == index_service.ListIndexesRequest()

    # Establish that the response is the type that we expect.
    assert isinstance(response, pagers.ListIndexesAsyncPager)
    assert response.next_page_token == "next_page_token_value"


@pytest.mark.asyncio
async def test_list_indexes_async_from_dict():
    await test_list_indexes_async(request_type=dict)


def test_list_indexes_field_headers():
    client = IndexServiceClient(
        credentials=ga_credentials.AnonymousCredentials(),
    )

    # Any value that is part of the HTTP/1.1 URI should be sent as
    # a field header. Set these to a non-empty value.
    request = index_service.ListIndexesRequest()

    request.parent = "parent_value"

    # Mock the actual call within the gRPC stub, and fake the request.
    with mock.patch.object(type(client.transport.list_indexes), "__call__") as call:
        call.return_value = index_service.ListIndexesResponse()
        client.list_indexes(request)

        # Establish that the underlying gRPC stub method was called.
        assert len(call.mock_calls) == 1
        _, args, _ = call.mock_calls[0]
        assert args[0] == request

    # Establish that the field header was sent.
    _, _, kw = call.mock_calls[0]
    assert (
        "x-goog-request-params",
<<<<<<< HEAD
        "parent=parent/value",
=======
        "parent=parent_value",
>>>>>>> dc3be45c
    ) in kw["metadata"]


@pytest.mark.asyncio
async def test_list_indexes_field_headers_async():
    client = IndexServiceAsyncClient(
        credentials=ga_credentials.AnonymousCredentials(),
    )

    # Any value that is part of the HTTP/1.1 URI should be sent as
    # a field header. Set these to a non-empty value.
    request = index_service.ListIndexesRequest()

    request.parent = "parent_value"

    # Mock the actual call within the gRPC stub, and fake the request.
    with mock.patch.object(type(client.transport.list_indexes), "__call__") as call:
        call.return_value = grpc_helpers_async.FakeUnaryUnaryCall(
            index_service.ListIndexesResponse()
        )
        await client.list_indexes(request)

        # Establish that the underlying gRPC stub method was called.
        assert len(call.mock_calls)
        _, args, _ = call.mock_calls[0]
        assert args[0] == request

    # Establish that the field header was sent.
    _, _, kw = call.mock_calls[0]
    assert (
        "x-goog-request-params",
<<<<<<< HEAD
        "parent=parent/value",
=======
        "parent=parent_value",
>>>>>>> dc3be45c
    ) in kw["metadata"]


def test_list_indexes_flattened():
    client = IndexServiceClient(
        credentials=ga_credentials.AnonymousCredentials(),
    )

    # Mock the actual call within the gRPC stub, and fake the request.
    with mock.patch.object(type(client.transport.list_indexes), "__call__") as call:
        # Designate an appropriate return value for the call.
        call.return_value = index_service.ListIndexesResponse()
        # Call the method with a truthy value for each flattened field,
        # using the keyword arguments to the method.
        client.list_indexes(
            parent="parent_value",
        )

        # Establish that the underlying call was made with the expected
        # request object values.
        assert len(call.mock_calls) == 1
        _, args, _ = call.mock_calls[0]
        arg = args[0].parent
        mock_val = "parent_value"
        assert arg == mock_val


def test_list_indexes_flattened_error():
    client = IndexServiceClient(
        credentials=ga_credentials.AnonymousCredentials(),
    )

    # Attempting to call a method with both a request object and flattened
    # fields is an error.
    with pytest.raises(ValueError):
        client.list_indexes(
            index_service.ListIndexesRequest(),
            parent="parent_value",
        )


@pytest.mark.asyncio
async def test_list_indexes_flattened_async():
    client = IndexServiceAsyncClient(
        credentials=ga_credentials.AnonymousCredentials(),
    )

    # Mock the actual call within the gRPC stub, and fake the request.
    with mock.patch.object(type(client.transport.list_indexes), "__call__") as call:
        # Designate an appropriate return value for the call.
        call.return_value = index_service.ListIndexesResponse()

        call.return_value = grpc_helpers_async.FakeUnaryUnaryCall(
            index_service.ListIndexesResponse()
        )
        # Call the method with a truthy value for each flattened field,
        # using the keyword arguments to the method.
        response = await client.list_indexes(
            parent="parent_value",
        )

        # Establish that the underlying call was made with the expected
        # request object values.
        assert len(call.mock_calls)
        _, args, _ = call.mock_calls[0]
        arg = args[0].parent
        mock_val = "parent_value"
        assert arg == mock_val


@pytest.mark.asyncio
async def test_list_indexes_flattened_error_async():
    client = IndexServiceAsyncClient(
        credentials=ga_credentials.AnonymousCredentials(),
    )

    # Attempting to call a method with both a request object and flattened
    # fields is an error.
    with pytest.raises(ValueError):
        await client.list_indexes(
            index_service.ListIndexesRequest(),
            parent="parent_value",
        )


def test_list_indexes_pager(transport_name: str = "grpc"):
    client = IndexServiceClient(
        credentials=ga_credentials.AnonymousCredentials,
        transport=transport_name,
    )

    # Mock the actual call within the gRPC stub, and fake the request.
    with mock.patch.object(type(client.transport.list_indexes), "__call__") as call:
        # Set the response to a series of pages.
        call.side_effect = (
            index_service.ListIndexesResponse(
                indexes=[
                    index.Index(),
                    index.Index(),
                    index.Index(),
                ],
                next_page_token="abc",
            ),
            index_service.ListIndexesResponse(
                indexes=[],
                next_page_token="def",
            ),
            index_service.ListIndexesResponse(
                indexes=[
                    index.Index(),
                ],
                next_page_token="ghi",
            ),
            index_service.ListIndexesResponse(
                indexes=[
                    index.Index(),
                    index.Index(),
                ],
            ),
            RuntimeError,
        )

        metadata = ()
        metadata = tuple(metadata) + (
            gapic_v1.routing_header.to_grpc_metadata((("parent", ""),)),
        )
        pager = client.list_indexes(request={})

        assert pager._metadata == metadata

        results = list(pager)
        assert len(results) == 6
        assert all(isinstance(i, index.Index) for i in results)


def test_list_indexes_pages(transport_name: str = "grpc"):
    client = IndexServiceClient(
        credentials=ga_credentials.AnonymousCredentials,
        transport=transport_name,
    )

    # Mock the actual call within the gRPC stub, and fake the request.
    with mock.patch.object(type(client.transport.list_indexes), "__call__") as call:
        # Set the response to a series of pages.
        call.side_effect = (
            index_service.ListIndexesResponse(
                indexes=[
                    index.Index(),
                    index.Index(),
                    index.Index(),
                ],
                next_page_token="abc",
            ),
            index_service.ListIndexesResponse(
                indexes=[],
                next_page_token="def",
            ),
            index_service.ListIndexesResponse(
                indexes=[
                    index.Index(),
                ],
                next_page_token="ghi",
            ),
            index_service.ListIndexesResponse(
                indexes=[
                    index.Index(),
                    index.Index(),
                ],
            ),
            RuntimeError,
        )
        pages = list(client.list_indexes(request={}).pages)
        for page_, token in zip(pages, ["abc", "def", "ghi", ""]):
            assert page_.raw_page.next_page_token == token


@pytest.mark.asyncio
async def test_list_indexes_async_pager():
    client = IndexServiceAsyncClient(
        credentials=ga_credentials.AnonymousCredentials,
    )

    # Mock the actual call within the gRPC stub, and fake the request.
    with mock.patch.object(
        type(client.transport.list_indexes), "__call__", new_callable=mock.AsyncMock
    ) as call:
        # Set the response to a series of pages.
        call.side_effect = (
            index_service.ListIndexesResponse(
                indexes=[
                    index.Index(),
                    index.Index(),
                    index.Index(),
                ],
                next_page_token="abc",
            ),
            index_service.ListIndexesResponse(
                indexes=[],
                next_page_token="def",
            ),
            index_service.ListIndexesResponse(
                indexes=[
                    index.Index(),
                ],
                next_page_token="ghi",
            ),
            index_service.ListIndexesResponse(
                indexes=[
                    index.Index(),
                    index.Index(),
                ],
            ),
            RuntimeError,
        )
        async_pager = await client.list_indexes(
            request={},
        )
        assert async_pager.next_page_token == "abc"
        responses = []
        async for response in async_pager:  # pragma: no branch
            responses.append(response)

        assert len(responses) == 6
        assert all(isinstance(i, index.Index) for i in responses)


@pytest.mark.asyncio
async def test_list_indexes_async_pages():
    client = IndexServiceAsyncClient(
        credentials=ga_credentials.AnonymousCredentials,
    )

    # Mock the actual call within the gRPC stub, and fake the request.
    with mock.patch.object(
        type(client.transport.list_indexes), "__call__", new_callable=mock.AsyncMock
    ) as call:
        # Set the response to a series of pages.
        call.side_effect = (
            index_service.ListIndexesResponse(
                indexes=[
                    index.Index(),
                    index.Index(),
                    index.Index(),
                ],
                next_page_token="abc",
            ),
            index_service.ListIndexesResponse(
                indexes=[],
                next_page_token="def",
            ),
            index_service.ListIndexesResponse(
                indexes=[
                    index.Index(),
                ],
                next_page_token="ghi",
            ),
            index_service.ListIndexesResponse(
                indexes=[
                    index.Index(),
                    index.Index(),
                ],
            ),
            RuntimeError,
        )
        pages = []
        async for page_ in (
            await client.list_indexes(request={})
        ).pages:  # pragma: no branch
            pages.append(page_)
        for page_, token in zip(pages, ["abc", "def", "ghi", ""]):
            assert page_.raw_page.next_page_token == token


@pytest.mark.parametrize(
    "request_type",
    [
        index_service.UpdateIndexRequest,
        dict,
    ],
)
def test_update_index(request_type, transport: str = "grpc"):
    client = IndexServiceClient(
        credentials=ga_credentials.AnonymousCredentials(),
        transport=transport,
    )

    # Everything is optional in proto3 as far as the runtime is concerned,
    # and we are mocking out the actual API, so just send an empty request.
    request = request_type()

    # Mock the actual call within the gRPC stub, and fake the request.
    with mock.patch.object(type(client.transport.update_index), "__call__") as call:
        # Designate an appropriate return value for the call.
        call.return_value = operations_pb2.Operation(name="operations/spam")
        response = client.update_index(request)

        # Establish that the underlying gRPC stub method was called.
        assert len(call.mock_calls) == 1
        _, args, _ = call.mock_calls[0]
        assert args[0] == index_service.UpdateIndexRequest()

    # Establish that the response is the type that we expect.
    assert isinstance(response, future.Future)


def test_update_index_empty_call():
    # This test is a coverage failsafe to make sure that totally empty calls,
    # i.e. request == None and no flattened fields passed, work.
    client = IndexServiceClient(
        credentials=ga_credentials.AnonymousCredentials(),
        transport="grpc",
    )

    # Mock the actual call within the gRPC stub, and fake the request.
    with mock.patch.object(type(client.transport.update_index), "__call__") as call:
        client.update_index()
        call.assert_called()
        _, args, _ = call.mock_calls[0]
        assert args[0] == index_service.UpdateIndexRequest()


@pytest.mark.asyncio
async def test_update_index_async(
    transport: str = "grpc_asyncio", request_type=index_service.UpdateIndexRequest
):
    client = IndexServiceAsyncClient(
        credentials=ga_credentials.AnonymousCredentials(),
        transport=transport,
    )

    # Everything is optional in proto3 as far as the runtime is concerned,
    # and we are mocking out the actual API, so just send an empty request.
    request = request_type()

    # Mock the actual call within the gRPC stub, and fake the request.
    with mock.patch.object(type(client.transport.update_index), "__call__") as call:
        # Designate an appropriate return value for the call.
        call.return_value = grpc_helpers_async.FakeUnaryUnaryCall(
            operations_pb2.Operation(name="operations/spam")
        )
        response = await client.update_index(request)

        # Establish that the underlying gRPC stub method was called.
        assert len(call.mock_calls)
        _, args, _ = call.mock_calls[0]
        assert args[0] == index_service.UpdateIndexRequest()

    # Establish that the response is the type that we expect.
    assert isinstance(response, future.Future)


@pytest.mark.asyncio
async def test_update_index_async_from_dict():
    await test_update_index_async(request_type=dict)


def test_update_index_field_headers():
    client = IndexServiceClient(
        credentials=ga_credentials.AnonymousCredentials(),
    )

    # Any value that is part of the HTTP/1.1 URI should be sent as
    # a field header. Set these to a non-empty value.
    request = index_service.UpdateIndexRequest()

    request.index.name = "name_value"

    # Mock the actual call within the gRPC stub, and fake the request.
    with mock.patch.object(type(client.transport.update_index), "__call__") as call:
        call.return_value = operations_pb2.Operation(name="operations/op")
        client.update_index(request)

        # Establish that the underlying gRPC stub method was called.
        assert len(call.mock_calls) == 1
        _, args, _ = call.mock_calls[0]
        assert args[0] == request

    # Establish that the field header was sent.
    _, _, kw = call.mock_calls[0]
    assert (
        "x-goog-request-params",
<<<<<<< HEAD
        "index.name=index.name/value",
=======
        "index.name=name_value",
>>>>>>> dc3be45c
    ) in kw["metadata"]


@pytest.mark.asyncio
async def test_update_index_field_headers_async():
    client = IndexServiceAsyncClient(
        credentials=ga_credentials.AnonymousCredentials(),
    )

    # Any value that is part of the HTTP/1.1 URI should be sent as
    # a field header. Set these to a non-empty value.
    request = index_service.UpdateIndexRequest()

    request.index.name = "name_value"

    # Mock the actual call within the gRPC stub, and fake the request.
    with mock.patch.object(type(client.transport.update_index), "__call__") as call:
        call.return_value = grpc_helpers_async.FakeUnaryUnaryCall(
            operations_pb2.Operation(name="operations/op")
        )
        await client.update_index(request)

        # Establish that the underlying gRPC stub method was called.
        assert len(call.mock_calls)
        _, args, _ = call.mock_calls[0]
        assert args[0] == request

    # Establish that the field header was sent.
    _, _, kw = call.mock_calls[0]
    assert (
        "x-goog-request-params",
<<<<<<< HEAD
        "index.name=index.name/value",
=======
        "index.name=name_value",
>>>>>>> dc3be45c
    ) in kw["metadata"]


def test_update_index_flattened():
    client = IndexServiceClient(
        credentials=ga_credentials.AnonymousCredentials(),
    )

    # Mock the actual call within the gRPC stub, and fake the request.
    with mock.patch.object(type(client.transport.update_index), "__call__") as call:
        # Designate an appropriate return value for the call.
        call.return_value = operations_pb2.Operation(name="operations/op")
        # Call the method with a truthy value for each flattened field,
        # using the keyword arguments to the method.
        client.update_index(
            index=gca_index.Index(name="name_value"),
            update_mask=field_mask_pb2.FieldMask(paths=["paths_value"]),
        )

        # Establish that the underlying call was made with the expected
        # request object values.
        assert len(call.mock_calls) == 1
        _, args, _ = call.mock_calls[0]
        arg = args[0].index
        mock_val = gca_index.Index(name="name_value")
        assert arg == mock_val
        arg = args[0].update_mask
        mock_val = field_mask_pb2.FieldMask(paths=["paths_value"])
        assert arg == mock_val


def test_update_index_flattened_error():
    client = IndexServiceClient(
        credentials=ga_credentials.AnonymousCredentials(),
    )

    # Attempting to call a method with both a request object and flattened
    # fields is an error.
    with pytest.raises(ValueError):
        client.update_index(
            index_service.UpdateIndexRequest(),
            index=gca_index.Index(name="name_value"),
            update_mask=field_mask_pb2.FieldMask(paths=["paths_value"]),
        )


@pytest.mark.asyncio
async def test_update_index_flattened_async():
    client = IndexServiceAsyncClient(
        credentials=ga_credentials.AnonymousCredentials(),
    )

    # Mock the actual call within the gRPC stub, and fake the request.
    with mock.patch.object(type(client.transport.update_index), "__call__") as call:
        # Designate an appropriate return value for the call.
        call.return_value = operations_pb2.Operation(name="operations/op")

        call.return_value = grpc_helpers_async.FakeUnaryUnaryCall(
            operations_pb2.Operation(name="operations/spam")
        )
        # Call the method with a truthy value for each flattened field,
        # using the keyword arguments to the method.
        response = await client.update_index(
            index=gca_index.Index(name="name_value"),
            update_mask=field_mask_pb2.FieldMask(paths=["paths_value"]),
        )

        # Establish that the underlying call was made with the expected
        # request object values.
        assert len(call.mock_calls)
        _, args, _ = call.mock_calls[0]
        arg = args[0].index
        mock_val = gca_index.Index(name="name_value")
        assert arg == mock_val
        arg = args[0].update_mask
        mock_val = field_mask_pb2.FieldMask(paths=["paths_value"])
        assert arg == mock_val


@pytest.mark.asyncio
async def test_update_index_flattened_error_async():
    client = IndexServiceAsyncClient(
        credentials=ga_credentials.AnonymousCredentials(),
    )

    # Attempting to call a method with both a request object and flattened
    # fields is an error.
    with pytest.raises(ValueError):
        await client.update_index(
            index_service.UpdateIndexRequest(),
            index=gca_index.Index(name="name_value"),
            update_mask=field_mask_pb2.FieldMask(paths=["paths_value"]),
        )


@pytest.mark.parametrize(
    "request_type",
    [
        index_service.DeleteIndexRequest,
        dict,
    ],
)
def test_delete_index(request_type, transport: str = "grpc"):
    client = IndexServiceClient(
        credentials=ga_credentials.AnonymousCredentials(),
        transport=transport,
    )

    # Everything is optional in proto3 as far as the runtime is concerned,
    # and we are mocking out the actual API, so just send an empty request.
    request = request_type()

    # Mock the actual call within the gRPC stub, and fake the request.
    with mock.patch.object(type(client.transport.delete_index), "__call__") as call:
        # Designate an appropriate return value for the call.
        call.return_value = operations_pb2.Operation(name="operations/spam")
        response = client.delete_index(request)

        # Establish that the underlying gRPC stub method was called.
        assert len(call.mock_calls) == 1
        _, args, _ = call.mock_calls[0]
        assert args[0] == index_service.DeleteIndexRequest()

    # Establish that the response is the type that we expect.
    assert isinstance(response, future.Future)


def test_delete_index_empty_call():
    # This test is a coverage failsafe to make sure that totally empty calls,
    # i.e. request == None and no flattened fields passed, work.
    client = IndexServiceClient(
        credentials=ga_credentials.AnonymousCredentials(),
        transport="grpc",
    )

    # Mock the actual call within the gRPC stub, and fake the request.
    with mock.patch.object(type(client.transport.delete_index), "__call__") as call:
        client.delete_index()
        call.assert_called()
        _, args, _ = call.mock_calls[0]
        assert args[0] == index_service.DeleteIndexRequest()


@pytest.mark.asyncio
async def test_delete_index_async(
    transport: str = "grpc_asyncio", request_type=index_service.DeleteIndexRequest
):
    client = IndexServiceAsyncClient(
        credentials=ga_credentials.AnonymousCredentials(),
        transport=transport,
    )

    # Everything is optional in proto3 as far as the runtime is concerned,
    # and we are mocking out the actual API, so just send an empty request.
    request = request_type()

    # Mock the actual call within the gRPC stub, and fake the request.
    with mock.patch.object(type(client.transport.delete_index), "__call__") as call:
        # Designate an appropriate return value for the call.
        call.return_value = grpc_helpers_async.FakeUnaryUnaryCall(
            operations_pb2.Operation(name="operations/spam")
        )
        response = await client.delete_index(request)

        # Establish that the underlying gRPC stub method was called.
        assert len(call.mock_calls)
        _, args, _ = call.mock_calls[0]
        assert args[0] == index_service.DeleteIndexRequest()

    # Establish that the response is the type that we expect.
    assert isinstance(response, future.Future)


@pytest.mark.asyncio
async def test_delete_index_async_from_dict():
    await test_delete_index_async(request_type=dict)


def test_delete_index_field_headers():
    client = IndexServiceClient(
        credentials=ga_credentials.AnonymousCredentials(),
    )

    # Any value that is part of the HTTP/1.1 URI should be sent as
    # a field header. Set these to a non-empty value.
    request = index_service.DeleteIndexRequest()

    request.name = "name_value"

    # Mock the actual call within the gRPC stub, and fake the request.
    with mock.patch.object(type(client.transport.delete_index), "__call__") as call:
        call.return_value = operations_pb2.Operation(name="operations/op")
        client.delete_index(request)

        # Establish that the underlying gRPC stub method was called.
        assert len(call.mock_calls) == 1
        _, args, _ = call.mock_calls[0]
        assert args[0] == request

    # Establish that the field header was sent.
    _, _, kw = call.mock_calls[0]
    assert (
        "x-goog-request-params",
<<<<<<< HEAD
        "name=name/value",
=======
        "name=name_value",
>>>>>>> dc3be45c
    ) in kw["metadata"]


@pytest.mark.asyncio
async def test_delete_index_field_headers_async():
    client = IndexServiceAsyncClient(
        credentials=ga_credentials.AnonymousCredentials(),
    )

    # Any value that is part of the HTTP/1.1 URI should be sent as
    # a field header. Set these to a non-empty value.
    request = index_service.DeleteIndexRequest()

    request.name = "name_value"

    # Mock the actual call within the gRPC stub, and fake the request.
    with mock.patch.object(type(client.transport.delete_index), "__call__") as call:
        call.return_value = grpc_helpers_async.FakeUnaryUnaryCall(
            operations_pb2.Operation(name="operations/op")
        )
        await client.delete_index(request)

        # Establish that the underlying gRPC stub method was called.
        assert len(call.mock_calls)
        _, args, _ = call.mock_calls[0]
        assert args[0] == request

    # Establish that the field header was sent.
    _, _, kw = call.mock_calls[0]
    assert (
        "x-goog-request-params",
<<<<<<< HEAD
        "name=name/value",
=======
        "name=name_value",
>>>>>>> dc3be45c
    ) in kw["metadata"]


def test_delete_index_flattened():
    client = IndexServiceClient(
        credentials=ga_credentials.AnonymousCredentials(),
    )

    # Mock the actual call within the gRPC stub, and fake the request.
    with mock.patch.object(type(client.transport.delete_index), "__call__") as call:
        # Designate an appropriate return value for the call.
        call.return_value = operations_pb2.Operation(name="operations/op")
        # Call the method with a truthy value for each flattened field,
        # using the keyword arguments to the method.
        client.delete_index(
            name="name_value",
        )

        # Establish that the underlying call was made with the expected
        # request object values.
        assert len(call.mock_calls) == 1
        _, args, _ = call.mock_calls[0]
        arg = args[0].name
        mock_val = "name_value"
        assert arg == mock_val


def test_delete_index_flattened_error():
    client = IndexServiceClient(
        credentials=ga_credentials.AnonymousCredentials(),
    )

    # Attempting to call a method with both a request object and flattened
    # fields is an error.
    with pytest.raises(ValueError):
        client.delete_index(
            index_service.DeleteIndexRequest(),
            name="name_value",
        )


@pytest.mark.asyncio
async def test_delete_index_flattened_async():
    client = IndexServiceAsyncClient(
        credentials=ga_credentials.AnonymousCredentials(),
    )

    # Mock the actual call within the gRPC stub, and fake the request.
    with mock.patch.object(type(client.transport.delete_index), "__call__") as call:
        # Designate an appropriate return value for the call.
        call.return_value = operations_pb2.Operation(name="operations/op")

        call.return_value = grpc_helpers_async.FakeUnaryUnaryCall(
            operations_pb2.Operation(name="operations/spam")
        )
        # Call the method with a truthy value for each flattened field,
        # using the keyword arguments to the method.
        response = await client.delete_index(
            name="name_value",
        )

        # Establish that the underlying call was made with the expected
        # request object values.
        assert len(call.mock_calls)
        _, args, _ = call.mock_calls[0]
        arg = args[0].name
        mock_val = "name_value"
        assert arg == mock_val


@pytest.mark.asyncio
async def test_delete_index_flattened_error_async():
    client = IndexServiceAsyncClient(
        credentials=ga_credentials.AnonymousCredentials(),
    )

    # Attempting to call a method with both a request object and flattened
    # fields is an error.
    with pytest.raises(ValueError):
        await client.delete_index(
            index_service.DeleteIndexRequest(),
            name="name_value",
        )


def test_credentials_transport_error():
    # It is an error to provide credentials and a transport instance.
    transport = transports.IndexServiceGrpcTransport(
        credentials=ga_credentials.AnonymousCredentials(),
    )
    with pytest.raises(ValueError):
        client = IndexServiceClient(
            credentials=ga_credentials.AnonymousCredentials(),
            transport=transport,
        )

    # It is an error to provide a credentials file and a transport instance.
    transport = transports.IndexServiceGrpcTransport(
        credentials=ga_credentials.AnonymousCredentials(),
    )
    with pytest.raises(ValueError):
        client = IndexServiceClient(
            client_options={"credentials_file": "credentials.json"},
            transport=transport,
        )

    # It is an error to provide an api_key and a transport instance.
    transport = transports.IndexServiceGrpcTransport(
        credentials=ga_credentials.AnonymousCredentials(),
    )
    options = client_options.ClientOptions()
    options.api_key = "api_key"
    with pytest.raises(ValueError):
        client = IndexServiceClient(
            client_options=options,
            transport=transport,
        )

    # It is an error to provide an api_key and a credential.
    options = mock.Mock()
    options.api_key = "api_key"
    with pytest.raises(ValueError):
        client = IndexServiceClient(
            client_options=options, credentials=ga_credentials.AnonymousCredentials()
        )

    # It is an error to provide scopes and a transport instance.
    transport = transports.IndexServiceGrpcTransport(
        credentials=ga_credentials.AnonymousCredentials(),
    )
    with pytest.raises(ValueError):
        client = IndexServiceClient(
            client_options={"scopes": ["1", "2"]},
            transport=transport,
        )


def test_transport_instance():
    # A client may be instantiated with a custom transport instance.
    transport = transports.IndexServiceGrpcTransport(
        credentials=ga_credentials.AnonymousCredentials(),
    )
    client = IndexServiceClient(transport=transport)
    assert client.transport is transport


def test_transport_get_channel():
    # A client may be instantiated with a custom transport instance.
    transport = transports.IndexServiceGrpcTransport(
        credentials=ga_credentials.AnonymousCredentials(),
    )
    channel = transport.grpc_channel
    assert channel

    transport = transports.IndexServiceGrpcAsyncIOTransport(
        credentials=ga_credentials.AnonymousCredentials(),
    )
    channel = transport.grpc_channel
    assert channel


@pytest.mark.parametrize(
    "transport_class",
    [
        transports.IndexServiceGrpcTransport,
        transports.IndexServiceGrpcAsyncIOTransport,
    ],
)
def test_transport_adc(transport_class):
    # Test default credentials are used if not provided.
    with mock.patch.object(google.auth, "default") as adc:
        adc.return_value = (ga_credentials.AnonymousCredentials(), None)
        transport_class()
        adc.assert_called_once()


@pytest.mark.parametrize(
    "transport_name",
    [
        "grpc",
    ],
)
def test_transport_kind(transport_name):
    transport = IndexServiceClient.get_transport_class(transport_name)(
        credentials=ga_credentials.AnonymousCredentials(),
    )
    assert transport.kind == transport_name


def test_transport_grpc_default():
    # A client should use the gRPC transport by default.
    client = IndexServiceClient(
        credentials=ga_credentials.AnonymousCredentials(),
    )
    assert isinstance(
        client.transport,
        transports.IndexServiceGrpcTransport,
    )


def test_index_service_base_transport_error():
    # Passing both a credentials object and credentials_file should raise an error
    with pytest.raises(core_exceptions.DuplicateCredentialArgs):
        transport = transports.IndexServiceTransport(
            credentials=ga_credentials.AnonymousCredentials(),
            credentials_file="credentials.json",
        )


def test_index_service_base_transport():
    # Instantiate the base transport.
    with mock.patch(
        "google.cloud.aiplatform_v1.services.index_service.transports.IndexServiceTransport.__init__"
    ) as Transport:
        Transport.return_value = None
        transport = transports.IndexServiceTransport(
            credentials=ga_credentials.AnonymousCredentials(),
        )

    # Every method on the transport should just blindly
    # raise NotImplementedError.
    methods = (
        "create_index",
        "get_index",
        "list_indexes",
        "update_index",
        "delete_index",
    )
    for method in methods:
        with pytest.raises(NotImplementedError):
            getattr(transport, method)(request=object())

    with pytest.raises(NotImplementedError):
        transport.close()

    # Additionally, the LRO client (a property) should
    # also raise NotImplementedError
    with pytest.raises(NotImplementedError):
        transport.operations_client

    # Catch all for all remaining methods and properties
    remainder = [
        "kind",
    ]
    for r in remainder:
        with pytest.raises(NotImplementedError):
            getattr(transport, r)()


def test_index_service_base_transport_with_credentials_file():
    # Instantiate the base transport with a credentials file
    with mock.patch.object(
        google.auth, "load_credentials_from_file", autospec=True
    ) as load_creds, mock.patch(
        "google.cloud.aiplatform_v1.services.index_service.transports.IndexServiceTransport._prep_wrapped_messages"
    ) as Transport:
        Transport.return_value = None
        load_creds.return_value = (ga_credentials.AnonymousCredentials(), None)
        transport = transports.IndexServiceTransport(
            credentials_file="credentials.json",
            quota_project_id="octopus",
        )
        load_creds.assert_called_once_with(
            "credentials.json",
            scopes=None,
            default_scopes=("https://www.googleapis.com/auth/cloud-platform",),
            quota_project_id="octopus",
        )


def test_index_service_base_transport_with_adc():
    # Test the default credentials are used if credentials and credentials_file are None.
    with mock.patch.object(google.auth, "default", autospec=True) as adc, mock.patch(
        "google.cloud.aiplatform_v1.services.index_service.transports.IndexServiceTransport._prep_wrapped_messages"
    ) as Transport:
        Transport.return_value = None
        adc.return_value = (ga_credentials.AnonymousCredentials(), None)
        transport = transports.IndexServiceTransport()
        adc.assert_called_once()


def test_index_service_auth_adc():
    # If no credentials are provided, we should use ADC credentials.
    with mock.patch.object(google.auth, "default", autospec=True) as adc:
        adc.return_value = (ga_credentials.AnonymousCredentials(), None)
        IndexServiceClient()
        adc.assert_called_once_with(
            scopes=None,
            default_scopes=("https://www.googleapis.com/auth/cloud-platform",),
            quota_project_id=None,
        )


@pytest.mark.parametrize(
    "transport_class",
    [
        transports.IndexServiceGrpcTransport,
        transports.IndexServiceGrpcAsyncIOTransport,
    ],
)
def test_index_service_transport_auth_adc(transport_class):
    # If credentials and host are not provided, the transport class should use
    # ADC credentials.
    with mock.patch.object(google.auth, "default", autospec=True) as adc:
        adc.return_value = (ga_credentials.AnonymousCredentials(), None)
        transport_class(quota_project_id="octopus", scopes=["1", "2"])
        adc.assert_called_once_with(
            scopes=["1", "2"],
            default_scopes=("https://www.googleapis.com/auth/cloud-platform",),
            quota_project_id="octopus",
        )


@pytest.mark.parametrize(
    "transport_class,grpc_helpers",
    [
        (transports.IndexServiceGrpcTransport, grpc_helpers),
        (transports.IndexServiceGrpcAsyncIOTransport, grpc_helpers_async),
    ],
)
def test_index_service_transport_create_channel(transport_class, grpc_helpers):
    # If credentials and host are not provided, the transport class should use
    # ADC credentials.
    with mock.patch.object(
        google.auth, "default", autospec=True
    ) as adc, mock.patch.object(
        grpc_helpers, "create_channel", autospec=True
    ) as create_channel:
        creds = ga_credentials.AnonymousCredentials()
        adc.return_value = (creds, None)
        transport_class(quota_project_id="octopus", scopes=["1", "2"])

        create_channel.assert_called_with(
            "aiplatform.googleapis.com:443",
            credentials=creds,
            credentials_file=None,
            quota_project_id="octopus",
            default_scopes=("https://www.googleapis.com/auth/cloud-platform",),
            scopes=["1", "2"],
            default_host="aiplatform.googleapis.com",
            ssl_credentials=None,
            options=[
                ("grpc.max_send_message_length", -1),
                ("grpc.max_receive_message_length", -1),
            ],
        )


@pytest.mark.parametrize(
    "transport_class",
    [transports.IndexServiceGrpcTransport, transports.IndexServiceGrpcAsyncIOTransport],
)
def test_index_service_grpc_transport_client_cert_source_for_mtls(transport_class):
    cred = ga_credentials.AnonymousCredentials()

    # Check ssl_channel_credentials is used if provided.
    with mock.patch.object(transport_class, "create_channel") as mock_create_channel:
        mock_ssl_channel_creds = mock.Mock()
        transport_class(
            host="squid.clam.whelk",
            credentials=cred,
            ssl_channel_credentials=mock_ssl_channel_creds,
        )
        mock_create_channel.assert_called_once_with(
            "squid.clam.whelk:443",
            credentials=cred,
            credentials_file=None,
            scopes=None,
            ssl_credentials=mock_ssl_channel_creds,
            quota_project_id=None,
            options=[
                ("grpc.max_send_message_length", -1),
                ("grpc.max_receive_message_length", -1),
            ],
        )

    # Check if ssl_channel_credentials is not provided, then client_cert_source_for_mtls
    # is used.
    with mock.patch.object(transport_class, "create_channel", return_value=mock.Mock()):
        with mock.patch("grpc.ssl_channel_credentials") as mock_ssl_cred:
            transport_class(
                credentials=cred,
                client_cert_source_for_mtls=client_cert_source_callback,
            )
            expected_cert, expected_key = client_cert_source_callback()
            mock_ssl_cred.assert_called_once_with(
                certificate_chain=expected_cert, private_key=expected_key
            )


@pytest.mark.parametrize(
    "transport_name",
    [
        "grpc",
        "grpc_asyncio",
    ],
)
def test_index_service_host_no_port(transport_name):
    client = IndexServiceClient(
        credentials=ga_credentials.AnonymousCredentials(),
        client_options=client_options.ClientOptions(
            api_endpoint="aiplatform.googleapis.com"
        ),
        transport=transport_name,
    )
    assert client.transport._host == ("aiplatform.googleapis.com:443")


@pytest.mark.parametrize(
    "transport_name",
    [
        "grpc",
        "grpc_asyncio",
    ],
)
def test_index_service_host_with_port(transport_name):
    client = IndexServiceClient(
        credentials=ga_credentials.AnonymousCredentials(),
        client_options=client_options.ClientOptions(
            api_endpoint="aiplatform.googleapis.com:8000"
        ),
        transport=transport_name,
    )
    assert client.transport._host == ("aiplatform.googleapis.com:8000")


def test_index_service_grpc_transport_channel():
    channel = grpc.secure_channel("http://localhost/", grpc.local_channel_credentials())

    # Check that channel is used if provided.
    transport = transports.IndexServiceGrpcTransport(
        host="squid.clam.whelk",
        channel=channel,
    )
    assert transport.grpc_channel == channel
    assert transport._host == "squid.clam.whelk:443"
    assert transport._ssl_channel_credentials == None


def test_index_service_grpc_asyncio_transport_channel():
    channel = aio.secure_channel("http://localhost/", grpc.local_channel_credentials())

    # Check that channel is used if provided.
    transport = transports.IndexServiceGrpcAsyncIOTransport(
        host="squid.clam.whelk",
        channel=channel,
    )
    assert transport.grpc_channel == channel
    assert transport._host == "squid.clam.whelk:443"
    assert transport._ssl_channel_credentials == None


# Remove this test when deprecated arguments (api_mtls_endpoint, client_cert_source) are
# removed from grpc/grpc_asyncio transport constructor.
@pytest.mark.parametrize(
    "transport_class",
    [transports.IndexServiceGrpcTransport, transports.IndexServiceGrpcAsyncIOTransport],
)
def test_index_service_transport_channel_mtls_with_client_cert_source(transport_class):
    with mock.patch(
        "grpc.ssl_channel_credentials", autospec=True
    ) as grpc_ssl_channel_cred:
        with mock.patch.object(
            transport_class, "create_channel"
        ) as grpc_create_channel:
            mock_ssl_cred = mock.Mock()
            grpc_ssl_channel_cred.return_value = mock_ssl_cred

            mock_grpc_channel = mock.Mock()
            grpc_create_channel.return_value = mock_grpc_channel

            cred = ga_credentials.AnonymousCredentials()
            with pytest.warns(DeprecationWarning):
                with mock.patch.object(google.auth, "default") as adc:
                    adc.return_value = (cred, None)
                    transport = transport_class(
                        host="squid.clam.whelk",
                        api_mtls_endpoint="mtls.squid.clam.whelk",
                        client_cert_source=client_cert_source_callback,
                    )
                    adc.assert_called_once()

            grpc_ssl_channel_cred.assert_called_once_with(
                certificate_chain=b"cert bytes", private_key=b"key bytes"
            )
            grpc_create_channel.assert_called_once_with(
                "mtls.squid.clam.whelk:443",
                credentials=cred,
                credentials_file=None,
                scopes=None,
                ssl_credentials=mock_ssl_cred,
                quota_project_id=None,
                options=[
                    ("grpc.max_send_message_length", -1),
                    ("grpc.max_receive_message_length", -1),
                ],
            )
            assert transport.grpc_channel == mock_grpc_channel
            assert transport._ssl_channel_credentials == mock_ssl_cred


# Remove this test when deprecated arguments (api_mtls_endpoint, client_cert_source) are
# removed from grpc/grpc_asyncio transport constructor.
@pytest.mark.parametrize(
    "transport_class",
    [transports.IndexServiceGrpcTransport, transports.IndexServiceGrpcAsyncIOTransport],
)
def test_index_service_transport_channel_mtls_with_adc(transport_class):
    mock_ssl_cred = mock.Mock()
    with mock.patch.multiple(
        "google.auth.transport.grpc.SslCredentials",
        __init__=mock.Mock(return_value=None),
        ssl_credentials=mock.PropertyMock(return_value=mock_ssl_cred),
    ):
        with mock.patch.object(
            transport_class, "create_channel"
        ) as grpc_create_channel:
            mock_grpc_channel = mock.Mock()
            grpc_create_channel.return_value = mock_grpc_channel
            mock_cred = mock.Mock()

            with pytest.warns(DeprecationWarning):
                transport = transport_class(
                    host="squid.clam.whelk",
                    credentials=mock_cred,
                    api_mtls_endpoint="mtls.squid.clam.whelk",
                    client_cert_source=None,
                )

            grpc_create_channel.assert_called_once_with(
                "mtls.squid.clam.whelk:443",
                credentials=mock_cred,
                credentials_file=None,
                scopes=None,
                ssl_credentials=mock_ssl_cred,
                quota_project_id=None,
                options=[
                    ("grpc.max_send_message_length", -1),
                    ("grpc.max_receive_message_length", -1),
                ],
            )
            assert transport.grpc_channel == mock_grpc_channel


def test_index_service_grpc_lro_client():
    client = IndexServiceClient(
        credentials=ga_credentials.AnonymousCredentials(),
        transport="grpc",
    )
    transport = client.transport

    # Ensure that we have a api-core operations client.
    assert isinstance(
        transport.operations_client,
        operations_v1.OperationsClient,
    )

    # Ensure that subsequent calls to the property send the exact same object.
    assert transport.operations_client is transport.operations_client


def test_index_service_grpc_lro_async_client():
    client = IndexServiceAsyncClient(
        credentials=ga_credentials.AnonymousCredentials(),
        transport="grpc_asyncio",
    )
    transport = client.transport

    # Ensure that we have a api-core operations client.
    assert isinstance(
        transport.operations_client,
        operations_v1.OperationsAsyncClient,
    )

    # Ensure that subsequent calls to the property send the exact same object.
    assert transport.operations_client is transport.operations_client


def test_index_path():
    project = "squid"
    location = "clam"
    index = "whelk"
    expected = "projects/{project}/locations/{location}/indexes/{index}".format(
        project=project,
        location=location,
        index=index,
    )
    actual = IndexServiceClient.index_path(project, location, index)
    assert expected == actual


def test_parse_index_path():
    expected = {
        "project": "octopus",
        "location": "oyster",
        "index": "nudibranch",
    }
    path = IndexServiceClient.index_path(**expected)

    # Check that the path construction is reversible.
    actual = IndexServiceClient.parse_index_path(path)
    assert expected == actual


def test_index_endpoint_path():
    project = "cuttlefish"
    location = "mussel"
    index_endpoint = "winkle"
    expected = "projects/{project}/locations/{location}/indexEndpoints/{index_endpoint}".format(
        project=project,
        location=location,
        index_endpoint=index_endpoint,
    )
    actual = IndexServiceClient.index_endpoint_path(project, location, index_endpoint)
    assert expected == actual


def test_parse_index_endpoint_path():
    expected = {
        "project": "nautilus",
        "location": "scallop",
        "index_endpoint": "abalone",
    }
    path = IndexServiceClient.index_endpoint_path(**expected)

    # Check that the path construction is reversible.
    actual = IndexServiceClient.parse_index_endpoint_path(path)
    assert expected == actual


def test_common_billing_account_path():
    billing_account = "squid"
    expected = "billingAccounts/{billing_account}".format(
        billing_account=billing_account,
    )
    actual = IndexServiceClient.common_billing_account_path(billing_account)
    assert expected == actual


def test_parse_common_billing_account_path():
    expected = {
        "billing_account": "clam",
    }
    path = IndexServiceClient.common_billing_account_path(**expected)

    # Check that the path construction is reversible.
    actual = IndexServiceClient.parse_common_billing_account_path(path)
    assert expected == actual


def test_common_folder_path():
    folder = "whelk"
    expected = "folders/{folder}".format(
        folder=folder,
    )
    actual = IndexServiceClient.common_folder_path(folder)
    assert expected == actual


def test_parse_common_folder_path():
    expected = {
        "folder": "octopus",
    }
    path = IndexServiceClient.common_folder_path(**expected)

    # Check that the path construction is reversible.
    actual = IndexServiceClient.parse_common_folder_path(path)
    assert expected == actual


def test_common_organization_path():
    organization = "oyster"
    expected = "organizations/{organization}".format(
        organization=organization,
    )
    actual = IndexServiceClient.common_organization_path(organization)
    assert expected == actual


def test_parse_common_organization_path():
    expected = {
        "organization": "nudibranch",
    }
    path = IndexServiceClient.common_organization_path(**expected)

    # Check that the path construction is reversible.
    actual = IndexServiceClient.parse_common_organization_path(path)
    assert expected == actual


def test_common_project_path():
    project = "cuttlefish"
    expected = "projects/{project}".format(
        project=project,
    )
    actual = IndexServiceClient.common_project_path(project)
    assert expected == actual


def test_parse_common_project_path():
    expected = {
        "project": "mussel",
    }
    path = IndexServiceClient.common_project_path(**expected)

    # Check that the path construction is reversible.
    actual = IndexServiceClient.parse_common_project_path(path)
    assert expected == actual


def test_common_location_path():
    project = "winkle"
    location = "nautilus"
    expected = "projects/{project}/locations/{location}".format(
        project=project,
        location=location,
    )
    actual = IndexServiceClient.common_location_path(project, location)
    assert expected == actual


def test_parse_common_location_path():
    expected = {
        "project": "scallop",
        "location": "abalone",
    }
    path = IndexServiceClient.common_location_path(**expected)

    # Check that the path construction is reversible.
    actual = IndexServiceClient.parse_common_location_path(path)
    assert expected == actual


def test_client_with_default_client_info():
    client_info = gapic_v1.client_info.ClientInfo()

    with mock.patch.object(
        transports.IndexServiceTransport, "_prep_wrapped_messages"
    ) as prep:
        client = IndexServiceClient(
            credentials=ga_credentials.AnonymousCredentials(),
            client_info=client_info,
        )
        prep.assert_called_once_with(client_info)

    with mock.patch.object(
        transports.IndexServiceTransport, "_prep_wrapped_messages"
    ) as prep:
        transport_class = IndexServiceClient.get_transport_class()
        transport = transport_class(
            credentials=ga_credentials.AnonymousCredentials(),
            client_info=client_info,
        )
        prep.assert_called_once_with(client_info)


@pytest.mark.asyncio
async def test_transport_close_async():
    client = IndexServiceAsyncClient(
        credentials=ga_credentials.AnonymousCredentials(),
        transport="grpc_asyncio",
    )
    with mock.patch.object(
        type(getattr(client.transport, "grpc_channel")), "close"
    ) as close:
        async with client:
            close.assert_not_called()
        close.assert_called_once()


def test_transport_close():
    transports = {
        "grpc": "_grpc_channel",
    }

    for transport, close_name in transports.items():
        client = IndexServiceClient(
            credentials=ga_credentials.AnonymousCredentials(), transport=transport
        )
        with mock.patch.object(
            type(getattr(client.transport, close_name)), "close"
        ) as close:
            with client:
                close.assert_not_called()
            close.assert_called_once()


def test_client_ctx():
    transports = [
        "grpc",
    ]
    for transport in transports:
        client = IndexServiceClient(
            credentials=ga_credentials.AnonymousCredentials(), transport=transport
        )
        # Test client calls underlying transport.
        with mock.patch.object(type(client.transport), "close") as close:
            close.assert_not_called()
            with client:
                pass
            close.assert_called()


@pytest.mark.parametrize(
    "client_class,transport_class",
    [
        (IndexServiceClient, transports.IndexServiceGrpcTransport),
        (IndexServiceAsyncClient, transports.IndexServiceGrpcAsyncIOTransport),
    ],
)
def test_api_key_credentials(client_class, transport_class):
    with mock.patch.object(
        google.auth._default, "get_api_key_credentials", create=True
    ) as get_api_key_credentials:
        mock_cred = mock.Mock()
        get_api_key_credentials.return_value = mock_cred
        options = client_options.ClientOptions()
        options.api_key = "api_key"
        with mock.patch.object(transport_class, "__init__") as patched:
            patched.return_value = None
            client = client_class(client_options=options)
            patched.assert_called_once_with(
                credentials=mock_cred,
                credentials_file=None,
                host=client.DEFAULT_ENDPOINT,
                scopes=None,
                client_cert_source_for_mtls=None,
                quota_project_id=None,
                client_info=transports.base.DEFAULT_CLIENT_INFO,
                always_use_jwt_access=True,
            )<|MERGE_RESOLUTION|>--- conflicted
+++ resolved
@@ -94,15 +94,6 @@
 
 
 @pytest.mark.parametrize(
-<<<<<<< HEAD
-    "client_class",
-    [
-        IndexServiceClient,
-        IndexServiceAsyncClient,
-    ],
-)
-def test_index_service_client_from_service_account_info(client_class):
-=======
     "client_class,transport_name",
     [
         (IndexServiceClient, "grpc"),
@@ -110,7 +101,6 @@
     ],
 )
 def test_index_service_client_from_service_account_info(client_class, transport_name):
->>>>>>> dc3be45c
     creds = ga_credentials.AnonymousCredentials()
     with mock.patch.object(
         service_account.Credentials, "from_service_account_info"
@@ -150,15 +140,6 @@
 
 
 @pytest.mark.parametrize(
-<<<<<<< HEAD
-    "client_class",
-    [
-        IndexServiceClient,
-        IndexServiceAsyncClient,
-    ],
-)
-def test_index_service_client_from_service_account_file(client_class):
-=======
     "client_class,transport_name",
     [
         (IndexServiceClient, "grpc"),
@@ -166,7 +147,6 @@
     ],
 )
 def test_index_service_client_from_service_account_file(client_class, transport_name):
->>>>>>> dc3be45c
     creds = ga_credentials.AnonymousCredentials()
     with mock.patch.object(
         service_account.Credentials, "from_service_account_file"
@@ -599,8 +579,6 @@
 
 
 @pytest.mark.parametrize(
-<<<<<<< HEAD
-=======
     "client_class,transport_class,transport_name,grpc_helpers",
     [
         (
@@ -667,7 +645,6 @@
 
 
 @pytest.mark.parametrize(
->>>>>>> dc3be45c
     "request_type",
     [
         index_service.CreateIndexRequest,
@@ -775,11 +752,7 @@
     _, _, kw = call.mock_calls[0]
     assert (
         "x-goog-request-params",
-<<<<<<< HEAD
-        "parent=parent/value",
-=======
         "parent=parent_value",
->>>>>>> dc3be45c
     ) in kw["metadata"]
 
 
@@ -811,11 +784,7 @@
     _, _, kw = call.mock_calls[0]
     assert (
         "x-goog-request-params",
-<<<<<<< HEAD
-        "parent=parent/value",
-=======
         "parent=parent_value",
->>>>>>> dc3be45c
     ) in kw["metadata"]
 
 
@@ -1041,11 +1010,7 @@
     _, _, kw = call.mock_calls[0]
     assert (
         "x-goog-request-params",
-<<<<<<< HEAD
-        "name=name/value",
-=======
         "name=name_value",
->>>>>>> dc3be45c
     ) in kw["metadata"]
 
 
@@ -1075,11 +1040,7 @@
     _, _, kw = call.mock_calls[0]
     assert (
         "x-goog-request-params",
-<<<<<<< HEAD
-        "name=name/value",
-=======
         "name=name_value",
->>>>>>> dc3be45c
     ) in kw["metadata"]
 
 
@@ -1277,11 +1238,7 @@
     _, _, kw = call.mock_calls[0]
     assert (
         "x-goog-request-params",
-<<<<<<< HEAD
-        "parent=parent/value",
-=======
         "parent=parent_value",
->>>>>>> dc3be45c
     ) in kw["metadata"]
 
 
@@ -1313,11 +1270,7 @@
     _, _, kw = call.mock_calls[0]
     assert (
         "x-goog-request-params",
-<<<<<<< HEAD
-        "parent=parent/value",
-=======
         "parent=parent_value",
->>>>>>> dc3be45c
     ) in kw["metadata"]
 
 
@@ -1699,11 +1652,7 @@
     _, _, kw = call.mock_calls[0]
     assert (
         "x-goog-request-params",
-<<<<<<< HEAD
-        "index.name=index.name/value",
-=======
         "index.name=name_value",
->>>>>>> dc3be45c
     ) in kw["metadata"]
 
 
@@ -1735,11 +1684,7 @@
     _, _, kw = call.mock_calls[0]
     assert (
         "x-goog-request-params",
-<<<<<<< HEAD
-        "index.name=index.name/value",
-=======
         "index.name=name_value",
->>>>>>> dc3be45c
     ) in kw["metadata"]
 
 
@@ -1943,11 +1888,7 @@
     _, _, kw = call.mock_calls[0]
     assert (
         "x-goog-request-params",
-<<<<<<< HEAD
-        "name=name/value",
-=======
         "name=name_value",
->>>>>>> dc3be45c
     ) in kw["metadata"]
 
 
@@ -1979,11 +1920,7 @@
     _, _, kw = call.mock_calls[0]
     assert (
         "x-goog-request-params",
-<<<<<<< HEAD
-        "name=name/value",
-=======
         "name=name_value",
->>>>>>> dc3be45c
     ) in kw["metadata"]
 
 
