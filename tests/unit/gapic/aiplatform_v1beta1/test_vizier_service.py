--- conflicted
+++ resolved
@@ -97,17 +97,10 @@
 
 
 @pytest.mark.parametrize(
-<<<<<<< HEAD
-    "client_class",
-    [
-        VizierServiceClient,
-        VizierServiceAsyncClient,
-=======
     "client_class,transport_name",
     [
         (VizierServiceClient, "grpc"),
         (VizierServiceAsyncClient, "grpc_asyncio"),
->>>>>>> dc3be45c
     ],
 )
 def test_vizier_service_client_from_service_account_info(client_class, transport_name):
@@ -150,17 +143,10 @@
 
 
 @pytest.mark.parametrize(
-<<<<<<< HEAD
-    "client_class",
-    [
-        VizierServiceClient,
-        VizierServiceAsyncClient,
-=======
     "client_class,transport_name",
     [
         (VizierServiceClient, "grpc"),
         (VizierServiceAsyncClient, "grpc_asyncio"),
->>>>>>> dc3be45c
     ],
 )
 def test_vizier_service_client_from_service_account_file(client_class, transport_name):
@@ -606,8 +592,6 @@
 
 
 @pytest.mark.parametrize(
-<<<<<<< HEAD
-=======
     "client_class,transport_class,transport_name,grpc_helpers",
     [
         (
@@ -674,7 +658,6 @@
 
 
 @pytest.mark.parametrize(
->>>>>>> dc3be45c
     "request_type",
     [
         vizier_service.CreateStudyRequest,
@@ -800,11 +783,7 @@
     _, _, kw = call.mock_calls[0]
     assert (
         "x-goog-request-params",
-<<<<<<< HEAD
-        "parent=parent/value",
-=======
         "parent=parent_value",
->>>>>>> dc3be45c
     ) in kw["metadata"]
 
 
@@ -834,11 +813,7 @@
     _, _, kw = call.mock_calls[0]
     assert (
         "x-goog-request-params",
-<<<<<<< HEAD
-        "parent=parent/value",
-=======
         "parent=parent_value",
->>>>>>> dc3be45c
     ) in kw["metadata"]
 
 
@@ -1058,11 +1033,7 @@
     _, _, kw = call.mock_calls[0]
     assert (
         "x-goog-request-params",
-<<<<<<< HEAD
-        "name=name/value",
-=======
         "name=name_value",
->>>>>>> dc3be45c
     ) in kw["metadata"]
 
 
@@ -1092,11 +1063,7 @@
     _, _, kw = call.mock_calls[0]
     assert (
         "x-goog-request-params",
-<<<<<<< HEAD
-        "name=name/value",
-=======
         "name=name_value",
->>>>>>> dc3be45c
     ) in kw["metadata"]
 
 
@@ -1294,11 +1261,7 @@
     _, _, kw = call.mock_calls[0]
     assert (
         "x-goog-request-params",
-<<<<<<< HEAD
-        "parent=parent/value",
-=======
         "parent=parent_value",
->>>>>>> dc3be45c
     ) in kw["metadata"]
 
 
@@ -1330,11 +1293,7 @@
     _, _, kw = call.mock_calls[0]
     assert (
         "x-goog-request-params",
-<<<<<<< HEAD
-        "parent=parent/value",
-=======
         "parent=parent_value",
->>>>>>> dc3be45c
     ) in kw["metadata"]
 
 
@@ -1491,28 +1450,16 @@
             vizier_service.ListStudiesResponse(
                 studies=[],
                 next_page_token="def",
-<<<<<<< HEAD
             ),
             vizier_service.ListStudiesResponse(
                 studies=[
                     study.Study(),
                 ],
                 next_page_token="ghi",
-=======
->>>>>>> dc3be45c
             ),
             vizier_service.ListStudiesResponse(
                 studies=[
                     study.Study(),
-<<<<<<< HEAD
-=======
-                ],
-                next_page_token="ghi",
-            ),
-            vizier_service.ListStudiesResponse(
-                studies=[
-                    study.Study(),
->>>>>>> dc3be45c
                     study.Study(),
                 ],
             ),
@@ -1525,68 +1472,6 @@
 
 @pytest.mark.asyncio
 async def test_list_studies_async_pager():
-    client = VizierServiceAsyncClient(
-        credentials=ga_credentials.AnonymousCredentials,
-    )
-
-    # Mock the actual call within the gRPC stub, and fake the request.
-    with mock.patch.object(
-        type(client.transport.list_studies), "__call__", new_callable=mock.AsyncMock
-    ) as call:
-        # Set the response to a series of pages.
-        call.side_effect = (
-            vizier_service.ListStudiesResponse(
-                studies=[
-                    study.Study(),
-                    study.Study(),
-                    study.Study(),
-                ],
-                next_page_token="abc",
-            ),
-            vizier_service.ListStudiesResponse(
-                studies=[],
-                next_page_token="def",
-<<<<<<< HEAD
-=======
-            ),
-            vizier_service.ListStudiesResponse(
-                studies=[
-                    study.Study(),
-                ],
-                next_page_token="ghi",
->>>>>>> dc3be45c
-            ),
-            vizier_service.ListStudiesResponse(
-                studies=[
-                    study.Study(),
-<<<<<<< HEAD
-                ],
-                next_page_token="ghi",
-            ),
-            vizier_service.ListStudiesResponse(
-                studies=[
-                    study.Study(),
-=======
->>>>>>> dc3be45c
-                    study.Study(),
-                ],
-            ),
-            RuntimeError,
-        )
-        async_pager = await client.list_studies(
-            request={},
-        )
-        assert async_pager.next_page_token == "abc"
-        responses = []
-        async for response in async_pager:  # pragma: no branch
-            responses.append(response)
-
-        assert len(responses) == 6
-        assert all(isinstance(i, study.Study) for i in responses)
-
-
-@pytest.mark.asyncio
-async def test_list_studies_async_pages():
     client = VizierServiceAsyncClient(
         credentials=ga_credentials.AnonymousCredentials,
     )
@@ -1623,6 +1508,56 @@
             ),
             RuntimeError,
         )
+        async_pager = await client.list_studies(
+            request={},
+        )
+        assert async_pager.next_page_token == "abc"
+        responses = []
+        async for response in async_pager:  # pragma: no branch
+            responses.append(response)
+
+        assert len(responses) == 6
+        assert all(isinstance(i, study.Study) for i in responses)
+
+
+@pytest.mark.asyncio
+async def test_list_studies_async_pages():
+    client = VizierServiceAsyncClient(
+        credentials=ga_credentials.AnonymousCredentials,
+    )
+
+    # Mock the actual call within the gRPC stub, and fake the request.
+    with mock.patch.object(
+        type(client.transport.list_studies), "__call__", new_callable=mock.AsyncMock
+    ) as call:
+        # Set the response to a series of pages.
+        call.side_effect = (
+            vizier_service.ListStudiesResponse(
+                studies=[
+                    study.Study(),
+                    study.Study(),
+                    study.Study(),
+                ],
+                next_page_token="abc",
+            ),
+            vizier_service.ListStudiesResponse(
+                studies=[],
+                next_page_token="def",
+            ),
+            vizier_service.ListStudiesResponse(
+                studies=[
+                    study.Study(),
+                ],
+                next_page_token="ghi",
+            ),
+            vizier_service.ListStudiesResponse(
+                studies=[
+                    study.Study(),
+                    study.Study(),
+                ],
+            ),
+            RuntimeError,
+        )
         pages = []
         async for page_ in (
             await client.list_studies(request={})
@@ -1738,11 +1673,7 @@
     _, _, kw = call.mock_calls[0]
     assert (
         "x-goog-request-params",
-<<<<<<< HEAD
-        "name=name/value",
-=======
         "name=name_value",
->>>>>>> dc3be45c
     ) in kw["metadata"]
 
 
@@ -1772,11 +1703,7 @@
     _, _, kw = call.mock_calls[0]
     assert (
         "x-goog-request-params",
-<<<<<<< HEAD
-        "name=name/value",
-=======
         "name=name_value",
->>>>>>> dc3be45c
     ) in kw["metadata"]
 
 
@@ -1986,11 +1913,7 @@
     _, _, kw = call.mock_calls[0]
     assert (
         "x-goog-request-params",
-<<<<<<< HEAD
-        "parent=parent/value",
-=======
         "parent=parent_value",
->>>>>>> dc3be45c
     ) in kw["metadata"]
 
 
@@ -2020,11 +1943,7 @@
     _, _, kw = call.mock_calls[0]
     assert (
         "x-goog-request-params",
-<<<<<<< HEAD
-        "parent=parent/value",
-=======
         "parent=parent_value",
->>>>>>> dc3be45c
     ) in kw["metadata"]
 
 
@@ -2216,11 +2135,7 @@
     _, _, kw = call.mock_calls[0]
     assert (
         "x-goog-request-params",
-<<<<<<< HEAD
-        "parent=parent/value",
-=======
         "parent=parent_value",
->>>>>>> dc3be45c
     ) in kw["metadata"]
 
 
@@ -2252,11 +2167,7 @@
     _, _, kw = call.mock_calls[0]
     assert (
         "x-goog-request-params",
-<<<<<<< HEAD
-        "parent=parent/value",
-=======
         "parent=parent_value",
->>>>>>> dc3be45c
     ) in kw["metadata"]
 
 
@@ -2394,11 +2305,7 @@
     _, _, kw = call.mock_calls[0]
     assert (
         "x-goog-request-params",
-<<<<<<< HEAD
-        "parent=parent/value",
-=======
         "parent=parent_value",
->>>>>>> dc3be45c
     ) in kw["metadata"]
 
 
@@ -2428,11 +2335,7 @@
     _, _, kw = call.mock_calls[0]
     assert (
         "x-goog-request-params",
-<<<<<<< HEAD
-        "parent=parent/value",
-=======
         "parent=parent_value",
->>>>>>> dc3be45c
     ) in kw["metadata"]
 
 
@@ -2660,11 +2563,7 @@
     _, _, kw = call.mock_calls[0]
     assert (
         "x-goog-request-params",
-<<<<<<< HEAD
-        "name=name/value",
-=======
         "name=name_value",
->>>>>>> dc3be45c
     ) in kw["metadata"]
 
 
@@ -2694,11 +2593,7 @@
     _, _, kw = call.mock_calls[0]
     assert (
         "x-goog-request-params",
-<<<<<<< HEAD
-        "name=name/value",
-=======
         "name=name_value",
->>>>>>> dc3be45c
     ) in kw["metadata"]
 
 
@@ -2896,11 +2791,7 @@
     _, _, kw = call.mock_calls[0]
     assert (
         "x-goog-request-params",
-<<<<<<< HEAD
-        "parent=parent/value",
-=======
         "parent=parent_value",
->>>>>>> dc3be45c
     ) in kw["metadata"]
 
 
@@ -2932,11 +2823,7 @@
     _, _, kw = call.mock_calls[0]
     assert (
         "x-goog-request-params",
-<<<<<<< HEAD
-        "parent=parent/value",
-=======
         "parent=parent_value",
->>>>>>> dc3be45c
     ) in kw["metadata"]
 
 
@@ -3353,11 +3240,7 @@
     _, _, kw = call.mock_calls[0]
     assert (
         "x-goog-request-params",
-<<<<<<< HEAD
-        "trial_name=trial_name/value",
-=======
         "trial_name=trial_name_value",
->>>>>>> dc3be45c
     ) in kw["metadata"]
 
 
@@ -3389,11 +3272,7 @@
     _, _, kw = call.mock_calls[0]
     assert (
         "x-goog-request-params",
-<<<<<<< HEAD
-        "trial_name=trial_name/value",
-=======
         "trial_name=trial_name_value",
->>>>>>> dc3be45c
     ) in kw["metadata"]
 
 
@@ -3531,11 +3410,7 @@
     _, _, kw = call.mock_calls[0]
     assert (
         "x-goog-request-params",
-<<<<<<< HEAD
-        "name=name/value",
-=======
         "name=name_value",
->>>>>>> dc3be45c
     ) in kw["metadata"]
 
 
@@ -3565,11 +3440,7 @@
     _, _, kw = call.mock_calls[0]
     assert (
         "x-goog-request-params",
-<<<<<<< HEAD
-        "name=name/value",
-=======
         "name=name_value",
->>>>>>> dc3be45c
     ) in kw["metadata"]
 
 
@@ -3679,11 +3550,7 @@
     _, _, kw = call.mock_calls[0]
     assert (
         "x-goog-request-params",
-<<<<<<< HEAD
-        "name=name/value",
-=======
         "name=name_value",
->>>>>>> dc3be45c
     ) in kw["metadata"]
 
 
@@ -3713,11 +3580,7 @@
     _, _, kw = call.mock_calls[0]
     assert (
         "x-goog-request-params",
-<<<<<<< HEAD
-        "name=name/value",
-=======
         "name=name_value",
->>>>>>> dc3be45c
     ) in kw["metadata"]
 
 
@@ -3918,11 +3781,7 @@
     _, _, kw = call.mock_calls[0]
     assert (
         "x-goog-request-params",
-<<<<<<< HEAD
-        "trial_name=trial_name/value",
-=======
         "trial_name=trial_name_value",
->>>>>>> dc3be45c
     ) in kw["metadata"]
 
 
@@ -3956,11 +3815,7 @@
     _, _, kw = call.mock_calls[0]
     assert (
         "x-goog-request-params",
-<<<<<<< HEAD
-        "trial_name=trial_name/value",
-=======
         "trial_name=trial_name_value",
->>>>>>> dc3be45c
     ) in kw["metadata"]
 
 
@@ -4098,11 +3953,7 @@
     _, _, kw = call.mock_calls[0]
     assert (
         "x-goog-request-params",
-<<<<<<< HEAD
-        "name=name/value",
-=======
         "name=name_value",
->>>>>>> dc3be45c
     ) in kw["metadata"]
 
 
@@ -4132,11 +3983,7 @@
     _, _, kw = call.mock_calls[0]
     assert (
         "x-goog-request-params",
-<<<<<<< HEAD
-        "name=name/value",
-=======
         "name=name_value",
->>>>>>> dc3be45c
     ) in kw["metadata"]
 
 
@@ -4257,11 +4104,7 @@
     _, _, kw = call.mock_calls[0]
     assert (
         "x-goog-request-params",
-<<<<<<< HEAD
-        "parent=parent/value",
-=======
         "parent=parent_value",
->>>>>>> dc3be45c
     ) in kw["metadata"]
 
 
@@ -4295,11 +4138,7 @@
     _, _, kw = call.mock_calls[0]
     assert (
         "x-goog-request-params",
-<<<<<<< HEAD
-        "parent=parent/value",
-=======
         "parent=parent_value",
->>>>>>> dc3be45c
     ) in kw["metadata"]
 
 
