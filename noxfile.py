# -*- coding: utf-8 -*-
#
# Copyright 2018 Google LLC
#
# Licensed under the Apache License, Version 2.0 (the "License");
# you may not use this file except in compliance with the License.
# You may obtain a copy of the License at
#
#     https://www.apache.org/licenses/LICENSE-2.0
#
# Unless required by applicable law or agreed to in writing, software
# distributed under the License is distributed on an "AS IS" BASIS,
# WITHOUT WARRANTIES OR CONDITIONS OF ANY KIND, either express or implied.
# See the License for the specific language governing permissions and
# limitations under the License.

# Generated by synthtool. DO NOT EDIT!

from __future__ import absolute_import
import os
import shutil

import nox


BLACK_VERSION = "black==19.10b0"
BLACK_PATHS = ["docs", "google", "tests", "noxfile.py", "setup.py"]

DEFAULT_PYTHON_VERSION = "3.8"
SYSTEM_TEST_PYTHON_VERSIONS = ["3.8"]
UNIT_TEST_PYTHON_VERSIONS = ["3.6", "3.7", "3.8", "3.9"]


@nox.session(python=DEFAULT_PYTHON_VERSION)
def lint(session):
    """Run linters.

    Returns a failure if the linters find linting errors or sufficiently
    serious code quality issues.
    """
    session.install("flake8", BLACK_VERSION)
    session.run(
        "black", "--check", *BLACK_PATHS,
    )
    session.run("flake8", "google", "tests")


@nox.session(python="3.6")
def blacken(session):
    """Run black.

    Format code to uniform standard.

    This currently uses Python 3.6 due to the automated Kokoro run of synthtool.
    That run uses an image that doesn't have 3.6 installed. Before updating this
    check the state of the `gcp_ubuntu_config` we use for that Kokoro run.
    """
    session.install(BLACK_VERSION)
    session.run(
        "black", *BLACK_PATHS,
    )


@nox.session(python=DEFAULT_PYTHON_VERSION)
def lint_setup_py(session):
    """Verify that setup.py is valid (including RST check)."""
    session.install("docutils", "pygments")
    session.run("python", "setup.py", "check", "--restructuredtext", "--strict")


def default(session):
    # Install all test dependencies, then install this package in-place.
    session.install("asyncmock", "pytest-asyncio")

    session.install(
        "mock", "pytest", "pytest-cov",
    )
    session.install("-e", ".")

    # Run py.test against the unit tests.
    session.run(
        "py.test",
<<<<<<< HEAD
        "--cov=google.cloud.aiplatform",
        "--cov=google.cloud",
        "--cov=tests.unit",
=======
        "--quiet",
        "--cov=google/cloud",
        "--cov=tests/unit",
>>>>>>> 1b78bbea
        "--cov-append",
        "--cov-config=.coveragerc",
        "--cov-report=",
        "--cov-fail-under=0",
        os.path.join("tests", "unit"),
        *session.posargs,
    )


@nox.session(python=UNIT_TEST_PYTHON_VERSIONS)
def unit(session):
    """Run the unit test suite."""
    default(session)


@nox.session(python=SYSTEM_TEST_PYTHON_VERSIONS)
def system(session):
    """Run the system test suite."""
    system_test_path = os.path.join("tests", "system.py")
    system_test_folder_path = os.path.join("tests", "system")

    # Check the value of `RUN_SYSTEM_TESTS` env var. It defaults to true.
    if os.environ.get("RUN_SYSTEM_TESTS", "true") == "false":
        session.skip("RUN_SYSTEM_TESTS is set to false, skipping")
    # Sanity check: Only run tests if the environment variable is set.
    if not os.environ.get("GOOGLE_APPLICATION_CREDENTIALS", ""):
        session.skip("Credentials must be set via environment variable")

    system_test_exists = os.path.exists(system_test_path)
    system_test_folder_exists = os.path.exists(system_test_folder_path)
    # Sanity check: only run tests if found.
    if not system_test_exists and not system_test_folder_exists:
        session.skip("System tests were not found")

    # Use pre-release gRPC for system tests.
    session.install("--pre", "grpcio")

    # Install all test dependencies, then install this package into the
    # virtualenv's dist-packages.
    session.install(
        "mock", "pytest", "google-cloud-testutils",
    )
    session.install("-e", ".")

    # Run py.test against the system tests.
    if system_test_exists:
        session.run("py.test", "--quiet", system_test_path, *session.posargs)
    if system_test_folder_exists:
        session.run("py.test", "--quiet", system_test_folder_path, *session.posargs)


@nox.session(python=DEFAULT_PYTHON_VERSION)
def cover(session):
    """Run the final coverage report.

    This outputs the coverage report aggregating coverage from the unit
    test runs (not system test runs), and then erases coverage data.
    """
    session.install("coverage", "pytest-cov")
    session.run("coverage", "report", "--show-missing", "--fail-under=99")

    session.run("coverage", "erase")


@nox.session(python=DEFAULT_PYTHON_VERSION)
def docs(session):
    """Build the docs for this library."""

    session.install("-e", ".")
    session.install("sphinx", "alabaster", "recommonmark")

    shutil.rmtree(os.path.join("docs", "_build"), ignore_errors=True)
    session.run(
        "sphinx-build",
        "-T",  # show full traceback on exception
        "-N",  # no colors
        "-b",
        "html",
        "-d",
        os.path.join("docs", "_build", "doctrees", ""),
        os.path.join("docs", ""),
        os.path.join("docs", "_build", "html", ""),
    )


@nox.session(python=DEFAULT_PYTHON_VERSION)
def docfx(session):
    """Build the docfx yaml files for this library."""

    session.install("-e", ".")
    # sphinx-docfx-yaml supports up to sphinx version 1.5.5.
    # https://github.com/docascode/sphinx-docfx-yaml/issues/97
    session.install("sphinx==1.5.5", "alabaster", "recommonmark", "sphinx-docfx-yaml")

    shutil.rmtree(os.path.join("docs", "_build"), ignore_errors=True)
    session.run(
        "sphinx-build",
        "-T",  # show full traceback on exception
        "-N",  # no colors
        "-D",
        (
            "extensions=sphinx.ext.autodoc,"
            "sphinx.ext.autosummary,"
            "docfx_yaml.extension,"
            "sphinx.ext.intersphinx,"
            "sphinx.ext.coverage,"
            "sphinx.ext.napoleon,"
            "sphinx.ext.todo,"
            "sphinx.ext.viewcode,"
            "recommonmark"
        ),
        "-b",
        "html",
        "-d",
        os.path.join("docs", "_build", "doctrees", ""),
        os.path.join("docs", ""),
        os.path.join("docs", "_build", "html", ""),
    )<|MERGE_RESOLUTION|>--- conflicted
+++ resolved
@@ -80,15 +80,9 @@
     # Run py.test against the unit tests.
     session.run(
         "py.test",
-<<<<<<< HEAD
-        "--cov=google.cloud.aiplatform",
-        "--cov=google.cloud",
-        "--cov=tests.unit",
-=======
         "--quiet",
         "--cov=google/cloud",
         "--cov=tests/unit",
->>>>>>> 1b78bbea
         "--cov-append",
         "--cov-config=.coveragerc",
         "--cov-report=",
