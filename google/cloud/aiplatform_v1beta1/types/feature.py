--- conflicted
+++ resolved
@@ -119,8 +119,6 @@
         STRING_ARRAY = 12
         BYTES = 13
 
-<<<<<<< HEAD
-=======
     class MonitoringStatsAnomaly(proto.Message):
         r"""A list of historical [Snapshot
         Analysis][FeaturestoreMonitoringConfig.SnapshotAnalysis] or [Import
@@ -159,7 +157,6 @@
             message=feature_monitoring_stats.FeatureStatsAnomaly,
         )
 
->>>>>>> dc3be45c
     name = proto.Field(
         proto.STRING,
         number=1,
@@ -205,14 +202,11 @@
         proto.MESSAGE,
         number=10,
         message=feature_monitoring_stats.FeatureStatsAnomaly,
-<<<<<<< HEAD
-=======
     )
     monitoring_stats_anomalies = proto.RepeatedField(
         proto.MESSAGE,
         number=11,
         message=MonitoringStatsAnomaly,
->>>>>>> dc3be45c
     )
 
 
