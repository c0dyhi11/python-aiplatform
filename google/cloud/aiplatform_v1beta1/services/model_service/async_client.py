# -*- coding: utf-8 -*-
# Copyright 2022 Google LLC
#
# Licensed under the Apache License, Version 2.0 (the "License");
# you may not use this file except in compliance with the License.
# You may obtain a copy of the License at
#
#     http://www.apache.org/licenses/LICENSE-2.0
#
# Unless required by applicable law or agreed to in writing, software
# distributed under the License is distributed on an "AS IS" BASIS,
# WITHOUT WARRANTIES OR CONDITIONS OF ANY KIND, either express or implied.
# See the License for the specific language governing permissions and
# limitations under the License.
#
from collections import OrderedDict
import functools
import re
from typing import Dict, Mapping, Optional, Sequence, Tuple, Type, Union
import pkg_resources

from google.api_core.client_options import ClientOptions
from google.api_core import exceptions as core_exceptions
from google.api_core import gapic_v1
from google.api_core import retry as retries
from google.auth import credentials as ga_credentials  # type: ignore
from google.oauth2 import service_account  # type: ignore

try:
    OptionalRetry = Union[retries.Retry, gapic_v1.method._MethodDefault]
except AttributeError:  # pragma: NO COVER
    OptionalRetry = Union[retries.Retry, object]  # type: ignore

from google.api_core import operation as gac_operation  # type: ignore
from google.api_core import operation_async  # type: ignore
from google.cloud.aiplatform_v1beta1.services.model_service import pagers
from google.cloud.aiplatform_v1beta1.types import deployed_model_ref
from google.cloud.aiplatform_v1beta1.types import encryption_spec
from google.cloud.aiplatform_v1beta1.types import explanation
from google.cloud.aiplatform_v1beta1.types import model
from google.cloud.aiplatform_v1beta1.types import model as gca_model
from google.cloud.aiplatform_v1beta1.types import model_evaluation
from google.cloud.aiplatform_v1beta1.types import (
    model_evaluation as gca_model_evaluation,
)
from google.cloud.aiplatform_v1beta1.types import model_evaluation_slice
from google.cloud.aiplatform_v1beta1.types import model_service
from google.cloud.aiplatform_v1beta1.types import operation as gca_operation
from google.protobuf import empty_pb2  # type: ignore
from google.protobuf import field_mask_pb2  # type: ignore
from google.protobuf import struct_pb2  # type: ignore
from google.protobuf import timestamp_pb2  # type: ignore
from .transports.base import ModelServiceTransport, DEFAULT_CLIENT_INFO
from .transports.grpc_asyncio import ModelServiceGrpcAsyncIOTransport
from .client import ModelServiceClient


class ModelServiceAsyncClient:
    """A service for managing Vertex AI's machine learning Models."""

    _client: ModelServiceClient

    DEFAULT_ENDPOINT = ModelServiceClient.DEFAULT_ENDPOINT
    DEFAULT_MTLS_ENDPOINT = ModelServiceClient.DEFAULT_MTLS_ENDPOINT

    endpoint_path = staticmethod(ModelServiceClient.endpoint_path)
    parse_endpoint_path = staticmethod(ModelServiceClient.parse_endpoint_path)
    model_path = staticmethod(ModelServiceClient.model_path)
    parse_model_path = staticmethod(ModelServiceClient.parse_model_path)
    model_evaluation_path = staticmethod(ModelServiceClient.model_evaluation_path)
    parse_model_evaluation_path = staticmethod(
        ModelServiceClient.parse_model_evaluation_path
    )
    model_evaluation_slice_path = staticmethod(
        ModelServiceClient.model_evaluation_slice_path
    )
    parse_model_evaluation_slice_path = staticmethod(
        ModelServiceClient.parse_model_evaluation_slice_path
    )
    training_pipeline_path = staticmethod(ModelServiceClient.training_pipeline_path)
    parse_training_pipeline_path = staticmethod(
        ModelServiceClient.parse_training_pipeline_path
    )
    common_billing_account_path = staticmethod(
        ModelServiceClient.common_billing_account_path
    )
    parse_common_billing_account_path = staticmethod(
        ModelServiceClient.parse_common_billing_account_path
    )
    common_folder_path = staticmethod(ModelServiceClient.common_folder_path)
    parse_common_folder_path = staticmethod(ModelServiceClient.parse_common_folder_path)
    common_organization_path = staticmethod(ModelServiceClient.common_organization_path)
    parse_common_organization_path = staticmethod(
        ModelServiceClient.parse_common_organization_path
    )
    common_project_path = staticmethod(ModelServiceClient.common_project_path)
    parse_common_project_path = staticmethod(
        ModelServiceClient.parse_common_project_path
    )
    common_location_path = staticmethod(ModelServiceClient.common_location_path)
    parse_common_location_path = staticmethod(
        ModelServiceClient.parse_common_location_path
    )

    @classmethod
    def from_service_account_info(cls, info: dict, *args, **kwargs):
        """Creates an instance of this client using the provided credentials
            info.

        Args:
            info (dict): The service account private key info.
            args: Additional arguments to pass to the constructor.
            kwargs: Additional arguments to pass to the constructor.

        Returns:
            ModelServiceAsyncClient: The constructed client.
        """
        return ModelServiceClient.from_service_account_info.__func__(ModelServiceAsyncClient, info, *args, **kwargs)  # type: ignore

    @classmethod
    def from_service_account_file(cls, filename: str, *args, **kwargs):
        """Creates an instance of this client using the provided credentials
            file.

        Args:
            filename (str): The path to the service account private key json
                file.
            args: Additional arguments to pass to the constructor.
            kwargs: Additional arguments to pass to the constructor.

        Returns:
            ModelServiceAsyncClient: The constructed client.
        """
        return ModelServiceClient.from_service_account_file.__func__(ModelServiceAsyncClient, filename, *args, **kwargs)  # type: ignore

    from_service_account_json = from_service_account_file

    @classmethod
    def get_mtls_endpoint_and_cert_source(
        cls, client_options: Optional[ClientOptions] = None
    ):
        """Return the API endpoint and client cert source for mutual TLS.

        The client cert source is determined in the following order:
        (1) if `GOOGLE_API_USE_CLIENT_CERTIFICATE` environment variable is not "true", the
        client cert source is None.
        (2) if `client_options.client_cert_source` is provided, use the provided one; if the
        default client cert source exists, use the default one; otherwise the client cert
        source is None.

        The API endpoint is determined in the following order:
        (1) if `client_options.api_endpoint` if provided, use the provided one.
        (2) if `GOOGLE_API_USE_CLIENT_CERTIFICATE` environment variable is "always", use the
        default mTLS endpoint; if the environment variabel is "never", use the default API
        endpoint; otherwise if client cert source exists, use the default mTLS endpoint, otherwise
        use the default API endpoint.

        More details can be found at https://google.aip.dev/auth/4114.

        Args:
            client_options (google.api_core.client_options.ClientOptions): Custom options for the
                client. Only the `api_endpoint` and `client_cert_source` properties may be used
                in this method.

        Returns:
            Tuple[str, Callable[[], Tuple[bytes, bytes]]]: returns the API endpoint and the
                client cert source to use.

        Raises:
            google.auth.exceptions.MutualTLSChannelError: If any errors happen.
        """
        return ModelServiceClient.get_mtls_endpoint_and_cert_source(client_options)  # type: ignore

    @property
    def transport(self) -> ModelServiceTransport:
        """Returns the transport used by the client instance.

        Returns:
            ModelServiceTransport: The transport used by the client instance.
        """
        return self._client.transport

    get_transport_class = functools.partial(
        type(ModelServiceClient).get_transport_class, type(ModelServiceClient)
    )

    def __init__(
        self,
        *,
        credentials: ga_credentials.Credentials = None,
        transport: Union[str, ModelServiceTransport] = "grpc_asyncio",
        client_options: ClientOptions = None,
        client_info: gapic_v1.client_info.ClientInfo = DEFAULT_CLIENT_INFO,
    ) -> None:
        """Instantiates the model service client.

        Args:
            credentials (Optional[google.auth.credentials.Credentials]): The
                authorization credentials to attach to requests. These
                credentials identify the application to the service; if none
                are specified, the client will attempt to ascertain the
                credentials from the environment.
            transport (Union[str, ~.ModelServiceTransport]): The
                transport to use. If set to None, a transport is chosen
                automatically.
            client_options (ClientOptions): Custom options for the client. It
                won't take effect if a ``transport`` instance is provided.
                (1) The ``api_endpoint`` property can be used to override the
                default endpoint provided by the client. GOOGLE_API_USE_MTLS_ENDPOINT
                environment variable can also be used to override the endpoint:
                "always" (always use the default mTLS endpoint), "never" (always
                use the default regular endpoint) and "auto" (auto switch to the
                default mTLS endpoint if client certificate is present, this is
                the default value). However, the ``api_endpoint`` property takes
                precedence if provided.
                (2) If GOOGLE_API_USE_CLIENT_CERTIFICATE environment variable
                is "true", then the ``client_cert_source`` property can be used
                to provide client certificate for mutual TLS transport. If
                not provided, the default SSL client certificate will be used if
                present. If GOOGLE_API_USE_CLIENT_CERTIFICATE is "false" or not
                set, no client certificate will be used.

        Raises:
            google.auth.exceptions.MutualTlsChannelError: If mutual TLS transport
                creation failed for any reason.
        """
        self._client = ModelServiceClient(
            credentials=credentials,
            transport=transport,
            client_options=client_options,
            client_info=client_info,
        )

    async def upload_model(
        self,
        request: Union[model_service.UploadModelRequest, dict] = None,
        *,
        parent: str = None,
        model: gca_model.Model = None,
        retry: OptionalRetry = gapic_v1.method.DEFAULT,
        timeout: float = None,
        metadata: Sequence[Tuple[str, str]] = (),
    ) -> operation_async.AsyncOperation:
        r"""Uploads a Model artifact into Vertex AI.

        .. code-block:: python

            from google.cloud import aiplatform_v1beta1

            async def sample_upload_model():
                # Create a client
                client = aiplatform_v1beta1.ModelServiceAsyncClient()

                # Initialize request argument(s)
                model = aiplatform_v1beta1.Model()
                model.display_name = "display_name_value"

                request = aiplatform_v1beta1.UploadModelRequest(
                    parent="parent_value",
                    model=model,
                )

                # Make the request
                operation = client.upload_model(request=request)

                print("Waiting for operation to complete...")

                response = await operation.result()

                # Handle the response
                print(response)

        Args:
            request (Union[google.cloud.aiplatform_v1beta1.types.UploadModelRequest, dict]):
                The request object. Request message for
                [ModelService.UploadModel][google.cloud.aiplatform.v1beta1.ModelService.UploadModel].
            parent (:class:`str`):
                Required. The resource name of the Location into which
                to upload the Model. Format:
                ``projects/{project}/locations/{location}``

                This corresponds to the ``parent`` field
                on the ``request`` instance; if ``request`` is provided, this
                should not be set.
            model (:class:`google.cloud.aiplatform_v1beta1.types.Model`):
                Required. The Model to create.
                This corresponds to the ``model`` field
                on the ``request`` instance; if ``request`` is provided, this
                should not be set.
            retry (google.api_core.retry.Retry): Designation of what errors, if any,
                should be retried.
            timeout (float): The timeout for this request.
            metadata (Sequence[Tuple[str, str]]): Strings which should be
                sent along with the request as metadata.

        Returns:
            google.api_core.operation_async.AsyncOperation:
                An object representing a long-running operation.

                The result type for the operation will be
                :class:`google.cloud.aiplatform_v1beta1.types.UploadModelResponse`
                Response message of
                [ModelService.UploadModel][google.cloud.aiplatform.v1beta1.ModelService.UploadModel]
                operation.

        """
        # Create or coerce a protobuf request object.
        # Quick check: If we got a request object, we should *not* have
        # gotten any keyword arguments that map to the request.
        has_flattened_params = any([parent, model])
        if request is not None and has_flattened_params:
            raise ValueError(
                "If the `request` argument is set, then none of "
                "the individual field arguments should be set."
            )

        request = model_service.UploadModelRequest(request)

        # If we have keyword arguments corresponding to fields on the
        # request, apply these.
        if parent is not None:
            request.parent = parent
        if model is not None:
            request.model = model

        # Wrap the RPC method; this adds retry and timeout information,
        # and friendly error handling.
        rpc = gapic_v1.method_async.wrap_method(
            self._client._transport.upload_model,
            default_timeout=5.0,
            client_info=DEFAULT_CLIENT_INFO,
        )

        # Certain fields should be provided within the metadata header;
        # add these here.
        metadata = tuple(metadata) + (
            gapic_v1.routing_header.to_grpc_metadata((("parent", request.parent),)),
        )

        # Send the request.
        response = await rpc(
            request,
            retry=retry,
            timeout=timeout,
            metadata=metadata,
        )

        # Wrap the response in an operation future.
        response = operation_async.from_gapic(
            response,
            self._client._transport.operations_client,
            model_service.UploadModelResponse,
            metadata_type=model_service.UploadModelOperationMetadata,
        )

        # Done; return the response.
        return response

    async def get_model(
        self,
        request: Union[model_service.GetModelRequest, dict] = None,
        *,
        name: str = None,
        retry: OptionalRetry = gapic_v1.method.DEFAULT,
        timeout: float = None,
        metadata: Sequence[Tuple[str, str]] = (),
    ) -> model.Model:
        r"""Gets a Model.

        .. code-block:: python

            from google.cloud import aiplatform_v1beta1

            async def sample_get_model():
                # Create a client
                client = aiplatform_v1beta1.ModelServiceAsyncClient()

                # Initialize request argument(s)
                request = aiplatform_v1beta1.GetModelRequest(
                    name="name_value",
                )

                # Make the request
                response = await client.get_model(request=request)

                # Handle the response
                print(response)

        Args:
            request (Union[google.cloud.aiplatform_v1beta1.types.GetModelRequest, dict]):
                The request object. Request message for
                [ModelService.GetModel][google.cloud.aiplatform.v1beta1.ModelService.GetModel].
            name (:class:`str`):
                Required. The name of the Model resource. Format:
                ``projects/{project}/locations/{location}/models/{model}``

                This corresponds to the ``name`` field
                on the ``request`` instance; if ``request`` is provided, this
                should not be set.
            retry (google.api_core.retry.Retry): Designation of what errors, if any,
                should be retried.
            timeout (float): The timeout for this request.
            metadata (Sequence[Tuple[str, str]]): Strings which should be
                sent along with the request as metadata.

        Returns:
            google.cloud.aiplatform_v1beta1.types.Model:
                A trained machine learning Model.
        """
        # Create or coerce a protobuf request object.
        # Quick check: If we got a request object, we should *not* have
        # gotten any keyword arguments that map to the request.
        has_flattened_params = any([name])
        if request is not None and has_flattened_params:
            raise ValueError(
                "If the `request` argument is set, then none of "
                "the individual field arguments should be set."
            )

        request = model_service.GetModelRequest(request)

        # If we have keyword arguments corresponding to fields on the
        # request, apply these.
        if name is not None:
            request.name = name

        # Wrap the RPC method; this adds retry and timeout information,
        # and friendly error handling.
        rpc = gapic_v1.method_async.wrap_method(
            self._client._transport.get_model,
            default_timeout=5.0,
            client_info=DEFAULT_CLIENT_INFO,
        )

        # Certain fields should be provided within the metadata header;
        # add these here.
        metadata = tuple(metadata) + (
            gapic_v1.routing_header.to_grpc_metadata((("name", request.name),)),
        )

        # Send the request.
        response = await rpc(
            request,
            retry=retry,
            timeout=timeout,
            metadata=metadata,
        )

        # Done; return the response.
        return response

    async def list_models(
        self,
        request: Union[model_service.ListModelsRequest, dict] = None,
        *,
        parent: str = None,
        retry: OptionalRetry = gapic_v1.method.DEFAULT,
        timeout: float = None,
        metadata: Sequence[Tuple[str, str]] = (),
    ) -> pagers.ListModelsAsyncPager:
        r"""Lists Models in a Location.

        .. code-block:: python

            from google.cloud import aiplatform_v1beta1

            async def sample_list_models():
                # Create a client
                client = aiplatform_v1beta1.ModelServiceAsyncClient()

                # Initialize request argument(s)
                request = aiplatform_v1beta1.ListModelsRequest(
                    parent="parent_value",
                )

                # Make the request
                page_result = client.list_models(request=request)

                # Handle the response
                async for response in page_result:
                    print(response)

        Args:
            request (Union[google.cloud.aiplatform_v1beta1.types.ListModelsRequest, dict]):
                The request object. Request message for
                [ModelService.ListModels][google.cloud.aiplatform.v1beta1.ModelService.ListModels].
            parent (:class:`str`):
                Required. The resource name of the Location to list the
                Models from. Format:
                ``projects/{project}/locations/{location}``

                This corresponds to the ``parent`` field
                on the ``request`` instance; if ``request`` is provided, this
                should not be set.
            retry (google.api_core.retry.Retry): Designation of what errors, if any,
                should be retried.
            timeout (float): The timeout for this request.
            metadata (Sequence[Tuple[str, str]]): Strings which should be
                sent along with the request as metadata.

        Returns:
            google.cloud.aiplatform_v1beta1.services.model_service.pagers.ListModelsAsyncPager:
                Response message for
                [ModelService.ListModels][google.cloud.aiplatform.v1beta1.ModelService.ListModels]

                Iterating over this object will yield results and
                resolve additional pages automatically.

        """
        # Create or coerce a protobuf request object.
        # Quick check: If we got a request object, we should *not* have
        # gotten any keyword arguments that map to the request.
        has_flattened_params = any([parent])
        if request is not None and has_flattened_params:
            raise ValueError(
                "If the `request` argument is set, then none of "
                "the individual field arguments should be set."
            )

        request = model_service.ListModelsRequest(request)

        # If we have keyword arguments corresponding to fields on the
        # request, apply these.
        if parent is not None:
            request.parent = parent

        # Wrap the RPC method; this adds retry and timeout information,
        # and friendly error handling.
        rpc = gapic_v1.method_async.wrap_method(
            self._client._transport.list_models,
            default_timeout=5.0,
            client_info=DEFAULT_CLIENT_INFO,
        )

        # Certain fields should be provided within the metadata header;
        # add these here.
        metadata = tuple(metadata) + (
            gapic_v1.routing_header.to_grpc_metadata((("parent", request.parent),)),
        )

        # Send the request.
        response = await rpc(
            request,
            retry=retry,
            timeout=timeout,
            metadata=metadata,
        )

        # This method is paged; wrap the response in a pager, which provides
        # an `__aiter__` convenience method.
        response = pagers.ListModelsAsyncPager(
            method=rpc,
            request=request,
            response=response,
            metadata=metadata,
<<<<<<< HEAD
=======
        )

        # Done; return the response.
        return response

    async def list_model_versions(
        self,
        request: Union[model_service.ListModelVersionsRequest, dict] = None,
        *,
        name: str = None,
        retry: OptionalRetry = gapic_v1.method.DEFAULT,
        timeout: float = None,
        metadata: Sequence[Tuple[str, str]] = (),
    ) -> pagers.ListModelVersionsAsyncPager:
        r"""Lists versions of the specified model.

        .. code-block:: python

            from google.cloud import aiplatform_v1beta1

            async def sample_list_model_versions():
                # Create a client
                client = aiplatform_v1beta1.ModelServiceAsyncClient()

                # Initialize request argument(s)
                request = aiplatform_v1beta1.ListModelVersionsRequest(
                    name="name_value",
                )

                # Make the request
                page_result = client.list_model_versions(request=request)

                # Handle the response
                async for response in page_result:
                    print(response)

        Args:
            request (Union[google.cloud.aiplatform_v1beta1.types.ListModelVersionsRequest, dict]):
                The request object. Request message for
                [ModelService.ListModelVersions][google.cloud.aiplatform.v1beta1.ModelService.ListModelVersions].
            name (:class:`str`):
                Required. The name of the model to
                list versions for.

                This corresponds to the ``name`` field
                on the ``request`` instance; if ``request`` is provided, this
                should not be set.
            retry (google.api_core.retry.Retry): Designation of what errors, if any,
                should be retried.
            timeout (float): The timeout for this request.
            metadata (Sequence[Tuple[str, str]]): Strings which should be
                sent along with the request as metadata.

        Returns:
            google.cloud.aiplatform_v1beta1.services.model_service.pagers.ListModelVersionsAsyncPager:
                Response message for
                [ModelService.ListModelVersions][google.cloud.aiplatform.v1beta1.ModelService.ListModelVersions]

                Iterating over this object will yield results and
                resolve additional pages automatically.

        """
        # Create or coerce a protobuf request object.
        # Quick check: If we got a request object, we should *not* have
        # gotten any keyword arguments that map to the request.
        has_flattened_params = any([name])
        if request is not None and has_flattened_params:
            raise ValueError(
                "If the `request` argument is set, then none of "
                "the individual field arguments should be set."
            )

        request = model_service.ListModelVersionsRequest(request)

        # If we have keyword arguments corresponding to fields on the
        # request, apply these.
        if name is not None:
            request.name = name

        # Wrap the RPC method; this adds retry and timeout information,
        # and friendly error handling.
        rpc = gapic_v1.method_async.wrap_method(
            self._client._transport.list_model_versions,
            default_timeout=None,
            client_info=DEFAULT_CLIENT_INFO,
        )

        # Certain fields should be provided within the metadata header;
        # add these here.
        metadata = tuple(metadata) + (
            gapic_v1.routing_header.to_grpc_metadata((("name", request.name),)),
        )

        # Send the request.
        response = await rpc(
            request,
            retry=retry,
            timeout=timeout,
            metadata=metadata,
        )

        # This method is paged; wrap the response in a pager, which provides
        # an `__aiter__` convenience method.
        response = pagers.ListModelVersionsAsyncPager(
            method=rpc,
            request=request,
            response=response,
            metadata=metadata,
>>>>>>> dc3be45c
        )

        # Done; return the response.
        return response

    async def update_model(
        self,
        request: Union[model_service.UpdateModelRequest, dict] = None,
        *,
        model: gca_model.Model = None,
        update_mask: field_mask_pb2.FieldMask = None,
        retry: OptionalRetry = gapic_v1.method.DEFAULT,
        timeout: float = None,
        metadata: Sequence[Tuple[str, str]] = (),
    ) -> gca_model.Model:
        r"""Updates a Model.

        .. code-block:: python

            from google.cloud import aiplatform_v1beta1

            async def sample_update_model():
                # Create a client
                client = aiplatform_v1beta1.ModelServiceAsyncClient()

                # Initialize request argument(s)
                model = aiplatform_v1beta1.Model()
                model.display_name = "display_name_value"

                request = aiplatform_v1beta1.UpdateModelRequest(
                    model=model,
                )

                # Make the request
                response = await client.update_model(request=request)

                # Handle the response
                print(response)

        Args:
            request (Union[google.cloud.aiplatform_v1beta1.types.UpdateModelRequest, dict]):
                The request object. Request message for
                [ModelService.UpdateModel][google.cloud.aiplatform.v1beta1.ModelService.UpdateModel].
            model (:class:`google.cloud.aiplatform_v1beta1.types.Model`):
                Required. The Model which replaces the resource on the
                server. When Model Versioning is enabled, the model.name
                will be used to determine whether to update the model or
                model version.

                1. model.name with the @ value, e.g. models/123@1,
                   refers to a version specific update.
                2. model.name without the @ value, e.g. models/123,
                   refers to a model update.
                3. model.name with @-, e.g. models/123@-, refers to a
                   model update.
                4. Supported model fields: display_name, description;
                   supported version-specific fields:
                   version_description. Labels are supported in both
                   scenarios. Both the model labels and the version
                   labels are merged when a model is returned. When
                   updating labels, if the request is for model-specific
                   update, model label gets updated. Otherwise, version
                   labels get updated.
                5. A model name or model version name fields update
                   mismatch will cause a precondition error.
                6. One request cannot update both the model and the
                   version fields. You must update them separately.

                This corresponds to the ``model`` field
                on the ``request`` instance; if ``request`` is provided, this
                should not be set.
            update_mask (:class:`google.protobuf.field_mask_pb2.FieldMask`):
                Required. The update mask applies to the resource. For
                the ``FieldMask`` definition, see
                [google.protobuf.FieldMask][google.protobuf.FieldMask].

                This corresponds to the ``update_mask`` field
                on the ``request`` instance; if ``request`` is provided, this
                should not be set.
            retry (google.api_core.retry.Retry): Designation of what errors, if any,
                should be retried.
            timeout (float): The timeout for this request.
            metadata (Sequence[Tuple[str, str]]): Strings which should be
                sent along with the request as metadata.

        Returns:
            google.cloud.aiplatform_v1beta1.types.Model:
                A trained machine learning Model.
        """
        # Create or coerce a protobuf request object.
        # Quick check: If we got a request object, we should *not* have
        # gotten any keyword arguments that map to the request.
        has_flattened_params = any([model, update_mask])
        if request is not None and has_flattened_params:
            raise ValueError(
                "If the `request` argument is set, then none of "
                "the individual field arguments should be set."
            )

        request = model_service.UpdateModelRequest(request)

        # If we have keyword arguments corresponding to fields on the
        # request, apply these.
        if model is not None:
            request.model = model
        if update_mask is not None:
            request.update_mask = update_mask

        # Wrap the RPC method; this adds retry and timeout information,
        # and friendly error handling.
        rpc = gapic_v1.method_async.wrap_method(
            self._client._transport.update_model,
            default_timeout=5.0,
            client_info=DEFAULT_CLIENT_INFO,
        )

        # Certain fields should be provided within the metadata header;
        # add these here.
        metadata = tuple(metadata) + (
            gapic_v1.routing_header.to_grpc_metadata(
                (("model.name", request.model.name),)
            ),
        )

        # Send the request.
        response = await rpc(
            request,
            retry=retry,
            timeout=timeout,
            metadata=metadata,
        )

        # Done; return the response.
        return response

    async def delete_model(
        self,
        request: Union[model_service.DeleteModelRequest, dict] = None,
        *,
        name: str = None,
        retry: OptionalRetry = gapic_v1.method.DEFAULT,
        timeout: float = None,
        metadata: Sequence[Tuple[str, str]] = (),
    ) -> operation_async.AsyncOperation:
        r"""Deletes a Model.

        A model cannot be deleted if any
        [Endpoint][google.cloud.aiplatform.v1beta1.Endpoint] resource
        has a
        [DeployedModel][google.cloud.aiplatform.v1beta1.DeployedModel]
        based on the model in its
        [deployed_models][google.cloud.aiplatform.v1beta1.Endpoint.deployed_models]
        field.

        .. code-block:: python

            from google.cloud import aiplatform_v1beta1

            async def sample_delete_model():
                # Create a client
                client = aiplatform_v1beta1.ModelServiceAsyncClient()

                # Initialize request argument(s)
                request = aiplatform_v1beta1.DeleteModelRequest(
                    name="name_value",
                )

                # Make the request
                operation = client.delete_model(request=request)

                print("Waiting for operation to complete...")

                response = await operation.result()

                # Handle the response
                print(response)

        Args:
            request (Union[google.cloud.aiplatform_v1beta1.types.DeleteModelRequest, dict]):
                The request object. Request message for
                [ModelService.DeleteModel][google.cloud.aiplatform.v1beta1.ModelService.DeleteModel].
            name (:class:`str`):
                Required. The name of the Model resource to be deleted.
                Format:
                ``projects/{project}/locations/{location}/models/{model}``

                This corresponds to the ``name`` field
                on the ``request`` instance; if ``request`` is provided, this
                should not be set.
            retry (google.api_core.retry.Retry): Designation of what errors, if any,
                should be retried.
            timeout (float): The timeout for this request.
            metadata (Sequence[Tuple[str, str]]): Strings which should be
                sent along with the request as metadata.

        Returns:
            google.api_core.operation_async.AsyncOperation:
                An object representing a long-running operation.

                The result type for the operation will be :class:`google.protobuf.empty_pb2.Empty` A generic empty message that you can re-use to avoid defining duplicated
                   empty messages in your APIs. A typical example is to
                   use it as the request or the response type of an API
                   method. For instance:

                      service Foo {
                         rpc Bar(google.protobuf.Empty) returns
                         (google.protobuf.Empty);

                      }

                   The JSON representation for Empty is empty JSON
                   object {}.

        """
        # Create or coerce a protobuf request object.
        # Quick check: If we got a request object, we should *not* have
        # gotten any keyword arguments that map to the request.
        has_flattened_params = any([name])
        if request is not None and has_flattened_params:
            raise ValueError(
                "If the `request` argument is set, then none of "
                "the individual field arguments should be set."
            )

        request = model_service.DeleteModelRequest(request)

        # If we have keyword arguments corresponding to fields on the
        # request, apply these.
        if name is not None:
            request.name = name

        # Wrap the RPC method; this adds retry and timeout information,
        # and friendly error handling.
        rpc = gapic_v1.method_async.wrap_method(
            self._client._transport.delete_model,
            default_timeout=5.0,
            client_info=DEFAULT_CLIENT_INFO,
        )

        # Certain fields should be provided within the metadata header;
        # add these here.
        metadata = tuple(metadata) + (
            gapic_v1.routing_header.to_grpc_metadata((("name", request.name),)),
        )

        # Send the request.
        response = await rpc(
            request,
            retry=retry,
            timeout=timeout,
            metadata=metadata,
        )

        # Wrap the response in an operation future.
        response = operation_async.from_gapic(
            response,
            self._client._transport.operations_client,
            empty_pb2.Empty,
            metadata_type=gca_operation.DeleteOperationMetadata,
        )

        # Done; return the response.
        return response

    async def delete_model_version(
        self,
        request: Union[model_service.DeleteModelVersionRequest, dict] = None,
        *,
        name: str = None,
        retry: OptionalRetry = gapic_v1.method.DEFAULT,
        timeout: float = None,
        metadata: Sequence[Tuple[str, str]] = (),
    ) -> operation_async.AsyncOperation:
        r"""Deletes a Model version.

        Model version can only be deleted if there are no
        [DeployedModels][] created from it. Deleting the only version in
        the Model is not allowed. Use
        [DeleteModel][google.cloud.aiplatform.v1beta1.ModelService.DeleteModel]
        for deleting the Model instead.

        .. code-block:: python

            from google.cloud import aiplatform_v1beta1

            async def sample_delete_model_version():
                # Create a client
                client = aiplatform_v1beta1.ModelServiceAsyncClient()

                # Initialize request argument(s)
                request = aiplatform_v1beta1.DeleteModelVersionRequest(
                    name="name_value",
                )

                # Make the request
                operation = client.delete_model_version(request=request)

                print("Waiting for operation to complete...")

                response = await operation.result()

                # Handle the response
                print(response)

        Args:
            request (Union[google.cloud.aiplatform_v1beta1.types.DeleteModelVersionRequest, dict]):
                The request object. Request message for
                [ModelService.DeleteModelVersion][google.cloud.aiplatform.v1beta1.ModelService.DeleteModelVersion].
            name (:class:`str`):
                Required. The name of the model version to be deleted,
                with a version ID explicitly included.

                Example:
                ``projects/{project}/locations/{location}/models/{model}@1234``

                This corresponds to the ``name`` field
                on the ``request`` instance; if ``request`` is provided, this
                should not be set.
            retry (google.api_core.retry.Retry): Designation of what errors, if any,
                should be retried.
            timeout (float): The timeout for this request.
            metadata (Sequence[Tuple[str, str]]): Strings which should be
                sent along with the request as metadata.

        Returns:
            google.api_core.operation_async.AsyncOperation:
                An object representing a long-running operation.

                The result type for the operation will be :class:`google.protobuf.empty_pb2.Empty` A generic empty message that you can re-use to avoid defining duplicated
                   empty messages in your APIs. A typical example is to
                   use it as the request or the response type of an API
                   method. For instance:

                      service Foo {
                         rpc Bar(google.protobuf.Empty) returns
                         (google.protobuf.Empty);

                      }

                   The JSON representation for Empty is empty JSON
                   object {}.

        """
        # Create or coerce a protobuf request object.
        # Quick check: If we got a request object, we should *not* have
        # gotten any keyword arguments that map to the request.
        has_flattened_params = any([name])
        if request is not None and has_flattened_params:
            raise ValueError(
                "If the `request` argument is set, then none of "
                "the individual field arguments should be set."
            )

        request = model_service.DeleteModelVersionRequest(request)

        # If we have keyword arguments corresponding to fields on the
        # request, apply these.
        if name is not None:
            request.name = name

        # Wrap the RPC method; this adds retry and timeout information,
        # and friendly error handling.
        rpc = gapic_v1.method_async.wrap_method(
            self._client._transport.delete_model_version,
            default_timeout=None,
            client_info=DEFAULT_CLIENT_INFO,
        )

        # Certain fields should be provided within the metadata header;
        # add these here.
        metadata = tuple(metadata) + (
            gapic_v1.routing_header.to_grpc_metadata((("name", request.name),)),
        )

        # Send the request.
        response = await rpc(
            request,
            retry=retry,
            timeout=timeout,
            metadata=metadata,
        )

        # Wrap the response in an operation future.
        response = operation_async.from_gapic(
            response,
            self._client._transport.operations_client,
            empty_pb2.Empty,
            metadata_type=gca_operation.DeleteOperationMetadata,
        )

        # Done; return the response.
        return response

    async def merge_version_aliases(
        self,
        request: Union[model_service.MergeVersionAliasesRequest, dict] = None,
        *,
        name: str = None,
        version_aliases: Sequence[str] = None,
        retry: OptionalRetry = gapic_v1.method.DEFAULT,
        timeout: float = None,
        metadata: Sequence[Tuple[str, str]] = (),
    ) -> model.Model:
        r"""Merges a set of aliases for a Model version.

        .. code-block:: python

            from google.cloud import aiplatform_v1beta1

            async def sample_merge_version_aliases():
                # Create a client
                client = aiplatform_v1beta1.ModelServiceAsyncClient()

                # Initialize request argument(s)
                request = aiplatform_v1beta1.MergeVersionAliasesRequest(
                    name="name_value",
                    version_aliases=['version_aliases_value_1', 'version_aliases_value_2'],
                )

                # Make the request
                response = await client.merge_version_aliases(request=request)

                # Handle the response
                print(response)

        Args:
            request (Union[google.cloud.aiplatform_v1beta1.types.MergeVersionAliasesRequest, dict]):
                The request object. Request message for
                [ModelService.MergeVersionAliases][google.cloud.aiplatform.v1beta1.ModelService.MergeVersionAliases].
            name (:class:`str`):
                Required. The name of the model version to merge
                aliases, with a version ID explicitly included.

                Example:
                ``projects/{project}/locations/{location}/models/{model}@1234``

                This corresponds to the ``name`` field
                on the ``request`` instance; if ``request`` is provided, this
                should not be set.
            version_aliases (:class:`Sequence[str]`):
                Required. The set of version aliases to merge. The alias
                should be at most 128 characters, and match
                ``[a-z][a-z0-9-]{0,126}[a-z-0-9]``. Add the ``-`` prefix
                to an alias means removing that alias from the version.
                ``-`` is NOT counted in the 128 characters. Example:
                ``-golden`` means removing the ``golden`` alias from the
                version.

                There is NO ordering in aliases, which means

                1) The aliases returned from GetModel API might not have
                   the exactly same order from this MergeVersionAliases
                   API. 2) Adding and deleting the same alias in the
                   request is not recommended, and the 2 operations will
                   be cancelled out.

                This corresponds to the ``version_aliases`` field
                on the ``request`` instance; if ``request`` is provided, this
                should not be set.
            retry (google.api_core.retry.Retry): Designation of what errors, if any,
                should be retried.
            timeout (float): The timeout for this request.
            metadata (Sequence[Tuple[str, str]]): Strings which should be
                sent along with the request as metadata.

        Returns:
            google.cloud.aiplatform_v1beta1.types.Model:
                A trained machine learning Model.
        """
        # Create or coerce a protobuf request object.
        # Quick check: If we got a request object, we should *not* have
        # gotten any keyword arguments that map to the request.
        has_flattened_params = any([name, version_aliases])
        if request is not None and has_flattened_params:
            raise ValueError(
                "If the `request` argument is set, then none of "
                "the individual field arguments should be set."
            )

        request = model_service.MergeVersionAliasesRequest(request)

        # If we have keyword arguments corresponding to fields on the
        # request, apply these.
        if name is not None:
            request.name = name
        if version_aliases:
            request.version_aliases.extend(version_aliases)

        # Wrap the RPC method; this adds retry and timeout information,
        # and friendly error handling.
        rpc = gapic_v1.method_async.wrap_method(
            self._client._transport.merge_version_aliases,
            default_timeout=None,
            client_info=DEFAULT_CLIENT_INFO,
        )

        # Certain fields should be provided within the metadata header;
        # add these here.
        metadata = tuple(metadata) + (
            gapic_v1.routing_header.to_grpc_metadata((("name", request.name),)),
        )

        # Send the request.
        response = await rpc(
            request,
            retry=retry,
            timeout=timeout,
            metadata=metadata,
        )

        # Done; return the response.
        return response

    async def export_model(
        self,
        request: Union[model_service.ExportModelRequest, dict] = None,
        *,
        name: str = None,
        output_config: model_service.ExportModelRequest.OutputConfig = None,
        retry: OptionalRetry = gapic_v1.method.DEFAULT,
        timeout: float = None,
        metadata: Sequence[Tuple[str, str]] = (),
    ) -> operation_async.AsyncOperation:
        r"""Exports a trained, exportable Model to a location specified by
        the user. A Model is considered to be exportable if it has at
        least one [supported export
        format][google.cloud.aiplatform.v1beta1.Model.supported_export_formats].

        .. code-block:: python

            from google.cloud import aiplatform_v1beta1

            async def sample_export_model():
                # Create a client
                client = aiplatform_v1beta1.ModelServiceAsyncClient()

                # Initialize request argument(s)
                request = aiplatform_v1beta1.ExportModelRequest(
                    name="name_value",
                )

                # Make the request
                operation = client.export_model(request=request)

                print("Waiting for operation to complete...")

                response = await operation.result()

                # Handle the response
                print(response)

        Args:
            request (Union[google.cloud.aiplatform_v1beta1.types.ExportModelRequest, dict]):
                The request object. Request message for
                [ModelService.ExportModel][google.cloud.aiplatform.v1beta1.ModelService.ExportModel].
            name (:class:`str`):
                Required. The resource name of the
                Model to export.

                This corresponds to the ``name`` field
                on the ``request`` instance; if ``request`` is provided, this
                should not be set.
            output_config (:class:`google.cloud.aiplatform_v1beta1.types.ExportModelRequest.OutputConfig`):
                Required. The desired output location
                and configuration.

                This corresponds to the ``output_config`` field
                on the ``request`` instance; if ``request`` is provided, this
                should not be set.
            retry (google.api_core.retry.Retry): Designation of what errors, if any,
                should be retried.
            timeout (float): The timeout for this request.
            metadata (Sequence[Tuple[str, str]]): Strings which should be
                sent along with the request as metadata.

        Returns:
            google.api_core.operation_async.AsyncOperation:
                An object representing a long-running operation.

                The result type for the operation will be
                :class:`google.cloud.aiplatform_v1beta1.types.ExportModelResponse`
                Response message of
                [ModelService.ExportModel][google.cloud.aiplatform.v1beta1.ModelService.ExportModel]
                operation.

        """
        # Create or coerce a protobuf request object.
        # Quick check: If we got a request object, we should *not* have
        # gotten any keyword arguments that map to the request.
        has_flattened_params = any([name, output_config])
        if request is not None and has_flattened_params:
            raise ValueError(
                "If the `request` argument is set, then none of "
                "the individual field arguments should be set."
            )

        request = model_service.ExportModelRequest(request)

        # If we have keyword arguments corresponding to fields on the
        # request, apply these.
        if name is not None:
            request.name = name
        if output_config is not None:
            request.output_config = output_config

        # Wrap the RPC method; this adds retry and timeout information,
        # and friendly error handling.
        rpc = gapic_v1.method_async.wrap_method(
            self._client._transport.export_model,
            default_timeout=5.0,
            client_info=DEFAULT_CLIENT_INFO,
        )

        # Certain fields should be provided within the metadata header;
        # add these here.
        metadata = tuple(metadata) + (
            gapic_v1.routing_header.to_grpc_metadata((("name", request.name),)),
        )

        # Send the request.
        response = await rpc(
            request,
            retry=retry,
            timeout=timeout,
            metadata=metadata,
        )

        # Wrap the response in an operation future.
        response = operation_async.from_gapic(
            response,
            self._client._transport.operations_client,
            model_service.ExportModelResponse,
            metadata_type=model_service.ExportModelOperationMetadata,
        )

        # Done; return the response.
        return response

    async def import_model_evaluation(
        self,
        request: Union[model_service.ImportModelEvaluationRequest, dict] = None,
        *,
        parent: str = None,
        model_evaluation: gca_model_evaluation.ModelEvaluation = None,
        retry: OptionalRetry = gapic_v1.method.DEFAULT,
        timeout: float = None,
        metadata: Sequence[Tuple[str, str]] = (),
    ) -> gca_model_evaluation.ModelEvaluation:
        r"""Imports an externally generated ModelEvaluation.

        .. code-block:: python

            from google.cloud import aiplatform_v1beta1

            async def sample_import_model_evaluation():
                # Create a client
                client = aiplatform_v1beta1.ModelServiceAsyncClient()

                # Initialize request argument(s)
                request = aiplatform_v1beta1.ImportModelEvaluationRequest(
                    parent="parent_value",
                )

                # Make the request
                response = await client.import_model_evaluation(request=request)

                # Handle the response
                print(response)

        Args:
            request (Union[google.cloud.aiplatform_v1beta1.types.ImportModelEvaluationRequest, dict]):
                The request object. Request message for
                [ModelService.ImportModelEvaluation][google.cloud.aiplatform.v1beta1.ModelService.ImportModelEvaluation]
            parent (:class:`str`):
                Required. The name of the parent model resource. Format:
                ``projects/{project}/locations/{location}/models/{model}``

                This corresponds to the ``parent`` field
                on the ``request`` instance; if ``request`` is provided, this
                should not be set.
            model_evaluation (:class:`google.cloud.aiplatform_v1beta1.types.ModelEvaluation`):
                Required. Model evaluation resource
                to be imported.

                This corresponds to the ``model_evaluation`` field
                on the ``request`` instance; if ``request`` is provided, this
                should not be set.
            retry (google.api_core.retry.Retry): Designation of what errors, if any,
                should be retried.
            timeout (float): The timeout for this request.
            metadata (Sequence[Tuple[str, str]]): Strings which should be
                sent along with the request as metadata.

        Returns:
            google.cloud.aiplatform_v1beta1.types.ModelEvaluation:
                A collection of metrics calculated by
                comparing Model's predictions on all of
                the test data against annotations from
                the test data.

        """
        # Create or coerce a protobuf request object.
        # Quick check: If we got a request object, we should *not* have
        # gotten any keyword arguments that map to the request.
        has_flattened_params = any([parent, model_evaluation])
        if request is not None and has_flattened_params:
            raise ValueError(
                "If the `request` argument is set, then none of "
                "the individual field arguments should be set."
            )

        request = model_service.ImportModelEvaluationRequest(request)

        # If we have keyword arguments corresponding to fields on the
        # request, apply these.
        if parent is not None:
            request.parent = parent
        if model_evaluation is not None:
            request.model_evaluation = model_evaluation

        # Wrap the RPC method; this adds retry and timeout information,
        # and friendly error handling.
        rpc = gapic_v1.method_async.wrap_method(
            self._client._transport.import_model_evaluation,
            default_timeout=None,
            client_info=DEFAULT_CLIENT_INFO,
        )

        # Certain fields should be provided within the metadata header;
        # add these here.
        metadata = tuple(metadata) + (
            gapic_v1.routing_header.to_grpc_metadata((("parent", request.parent),)),
        )

        # Send the request.
        response = await rpc(
            request,
            retry=retry,
            timeout=timeout,
            metadata=metadata,
        )

        # Done; return the response.
        return response

    async def get_model_evaluation(
        self,
        request: Union[model_service.GetModelEvaluationRequest, dict] = None,
        *,
        name: str = None,
        retry: OptionalRetry = gapic_v1.method.DEFAULT,
        timeout: float = None,
        metadata: Sequence[Tuple[str, str]] = (),
    ) -> model_evaluation.ModelEvaluation:
        r"""Gets a ModelEvaluation.

        .. code-block:: python

            from google.cloud import aiplatform_v1beta1

            async def sample_get_model_evaluation():
                # Create a client
                client = aiplatform_v1beta1.ModelServiceAsyncClient()

                # Initialize request argument(s)
                request = aiplatform_v1beta1.GetModelEvaluationRequest(
                    name="name_value",
                )

                # Make the request
                response = await client.get_model_evaluation(request=request)

                # Handle the response
                print(response)

        Args:
            request (Union[google.cloud.aiplatform_v1beta1.types.GetModelEvaluationRequest, dict]):
                The request object. Request message for
                [ModelService.GetModelEvaluation][google.cloud.aiplatform.v1beta1.ModelService.GetModelEvaluation].
            name (:class:`str`):
                Required. The name of the ModelEvaluation resource.
                Format:
                ``projects/{project}/locations/{location}/models/{model}/evaluations/{evaluation}``

                This corresponds to the ``name`` field
                on the ``request`` instance; if ``request`` is provided, this
                should not be set.
            retry (google.api_core.retry.Retry): Designation of what errors, if any,
                should be retried.
            timeout (float): The timeout for this request.
            metadata (Sequence[Tuple[str, str]]): Strings which should be
                sent along with the request as metadata.

        Returns:
            google.cloud.aiplatform_v1beta1.types.ModelEvaluation:
                A collection of metrics calculated by
                comparing Model's predictions on all of
                the test data against annotations from
                the test data.

        """
        # Create or coerce a protobuf request object.
        # Quick check: If we got a request object, we should *not* have
        # gotten any keyword arguments that map to the request.
        has_flattened_params = any([name])
        if request is not None and has_flattened_params:
            raise ValueError(
                "If the `request` argument is set, then none of "
                "the individual field arguments should be set."
            )

        request = model_service.GetModelEvaluationRequest(request)

        # If we have keyword arguments corresponding to fields on the
        # request, apply these.
        if name is not None:
            request.name = name

        # Wrap the RPC method; this adds retry and timeout information,
        # and friendly error handling.
        rpc = gapic_v1.method_async.wrap_method(
            self._client._transport.get_model_evaluation,
            default_timeout=5.0,
            client_info=DEFAULT_CLIENT_INFO,
        )

        # Certain fields should be provided within the metadata header;
        # add these here.
        metadata = tuple(metadata) + (
            gapic_v1.routing_header.to_grpc_metadata((("name", request.name),)),
        )

        # Send the request.
        response = await rpc(
            request,
            retry=retry,
            timeout=timeout,
            metadata=metadata,
        )

        # Done; return the response.
        return response

    async def list_model_evaluations(
        self,
        request: Union[model_service.ListModelEvaluationsRequest, dict] = None,
        *,
        parent: str = None,
        retry: OptionalRetry = gapic_v1.method.DEFAULT,
        timeout: float = None,
        metadata: Sequence[Tuple[str, str]] = (),
    ) -> pagers.ListModelEvaluationsAsyncPager:
        r"""Lists ModelEvaluations in a Model.

        .. code-block:: python

            from google.cloud import aiplatform_v1beta1

            async def sample_list_model_evaluations():
                # Create a client
                client = aiplatform_v1beta1.ModelServiceAsyncClient()

                # Initialize request argument(s)
                request = aiplatform_v1beta1.ListModelEvaluationsRequest(
                    parent="parent_value",
                )

                # Make the request
                page_result = client.list_model_evaluations(request=request)

                # Handle the response
                async for response in page_result:
                    print(response)

        Args:
            request (Union[google.cloud.aiplatform_v1beta1.types.ListModelEvaluationsRequest, dict]):
                The request object. Request message for
                [ModelService.ListModelEvaluations][google.cloud.aiplatform.v1beta1.ModelService.ListModelEvaluations].
            parent (:class:`str`):
                Required. The resource name of the Model to list the
                ModelEvaluations from. Format:
                ``projects/{project}/locations/{location}/models/{model}``

                This corresponds to the ``parent`` field
                on the ``request`` instance; if ``request`` is provided, this
                should not be set.
            retry (google.api_core.retry.Retry): Designation of what errors, if any,
                should be retried.
            timeout (float): The timeout for this request.
            metadata (Sequence[Tuple[str, str]]): Strings which should be
                sent along with the request as metadata.

        Returns:
            google.cloud.aiplatform_v1beta1.services.model_service.pagers.ListModelEvaluationsAsyncPager:
                Response message for
                [ModelService.ListModelEvaluations][google.cloud.aiplatform.v1beta1.ModelService.ListModelEvaluations].

                Iterating over this object will yield results and
                resolve additional pages automatically.

        """
        # Create or coerce a protobuf request object.
        # Quick check: If we got a request object, we should *not* have
        # gotten any keyword arguments that map to the request.
        has_flattened_params = any([parent])
        if request is not None and has_flattened_params:
            raise ValueError(
                "If the `request` argument is set, then none of "
                "the individual field arguments should be set."
            )

        request = model_service.ListModelEvaluationsRequest(request)

        # If we have keyword arguments corresponding to fields on the
        # request, apply these.
        if parent is not None:
            request.parent = parent

        # Wrap the RPC method; this adds retry and timeout information,
        # and friendly error handling.
        rpc = gapic_v1.method_async.wrap_method(
            self._client._transport.list_model_evaluations,
            default_timeout=5.0,
            client_info=DEFAULT_CLIENT_INFO,
        )

        # Certain fields should be provided within the metadata header;
        # add these here.
        metadata = tuple(metadata) + (
            gapic_v1.routing_header.to_grpc_metadata((("parent", request.parent),)),
        )

        # Send the request.
        response = await rpc(
            request,
            retry=retry,
            timeout=timeout,
            metadata=metadata,
        )

        # This method is paged; wrap the response in a pager, which provides
        # an `__aiter__` convenience method.
        response = pagers.ListModelEvaluationsAsyncPager(
            method=rpc,
            request=request,
            response=response,
            metadata=metadata,
        )

        # Done; return the response.
        return response

    async def get_model_evaluation_slice(
        self,
        request: Union[model_service.GetModelEvaluationSliceRequest, dict] = None,
        *,
        name: str = None,
        retry: OptionalRetry = gapic_v1.method.DEFAULT,
        timeout: float = None,
        metadata: Sequence[Tuple[str, str]] = (),
    ) -> model_evaluation_slice.ModelEvaluationSlice:
        r"""Gets a ModelEvaluationSlice.

        .. code-block:: python

            from google.cloud import aiplatform_v1beta1

            async def sample_get_model_evaluation_slice():
                # Create a client
                client = aiplatform_v1beta1.ModelServiceAsyncClient()

                # Initialize request argument(s)
                request = aiplatform_v1beta1.GetModelEvaluationSliceRequest(
                    name="name_value",
                )

                # Make the request
                response = await client.get_model_evaluation_slice(request=request)

                # Handle the response
                print(response)

        Args:
            request (Union[google.cloud.aiplatform_v1beta1.types.GetModelEvaluationSliceRequest, dict]):
                The request object. Request message for
                [ModelService.GetModelEvaluationSlice][google.cloud.aiplatform.v1beta1.ModelService.GetModelEvaluationSlice].
            name (:class:`str`):
                Required. The name of the ModelEvaluationSlice resource.
                Format:
                ``projects/{project}/locations/{location}/models/{model}/evaluations/{evaluation}/slices/{slice}``

                This corresponds to the ``name`` field
                on the ``request`` instance; if ``request`` is provided, this
                should not be set.
            retry (google.api_core.retry.Retry): Designation of what errors, if any,
                should be retried.
            timeout (float): The timeout for this request.
            metadata (Sequence[Tuple[str, str]]): Strings which should be
                sent along with the request as metadata.

        Returns:
            google.cloud.aiplatform_v1beta1.types.ModelEvaluationSlice:
                A collection of metrics calculated by
                comparing Model's predictions on a slice
                of the test data against ground truth
                annotations.

        """
        # Create or coerce a protobuf request object.
        # Quick check: If we got a request object, we should *not* have
        # gotten any keyword arguments that map to the request.
        has_flattened_params = any([name])
        if request is not None and has_flattened_params:
            raise ValueError(
                "If the `request` argument is set, then none of "
                "the individual field arguments should be set."
            )

        request = model_service.GetModelEvaluationSliceRequest(request)

        # If we have keyword arguments corresponding to fields on the
        # request, apply these.
        if name is not None:
            request.name = name

        # Wrap the RPC method; this adds retry and timeout information,
        # and friendly error handling.
        rpc = gapic_v1.method_async.wrap_method(
            self._client._transport.get_model_evaluation_slice,
            default_timeout=5.0,
            client_info=DEFAULT_CLIENT_INFO,
        )

        # Certain fields should be provided within the metadata header;
        # add these here.
        metadata = tuple(metadata) + (
            gapic_v1.routing_header.to_grpc_metadata((("name", request.name),)),
        )

        # Send the request.
        response = await rpc(
            request,
            retry=retry,
            timeout=timeout,
            metadata=metadata,
        )

        # Done; return the response.
        return response

    async def list_model_evaluation_slices(
        self,
        request: Union[model_service.ListModelEvaluationSlicesRequest, dict] = None,
        *,
        parent: str = None,
        retry: OptionalRetry = gapic_v1.method.DEFAULT,
        timeout: float = None,
        metadata: Sequence[Tuple[str, str]] = (),
    ) -> pagers.ListModelEvaluationSlicesAsyncPager:
        r"""Lists ModelEvaluationSlices in a ModelEvaluation.

        .. code-block:: python

            from google.cloud import aiplatform_v1beta1

            async def sample_list_model_evaluation_slices():
                # Create a client
                client = aiplatform_v1beta1.ModelServiceAsyncClient()

                # Initialize request argument(s)
                request = aiplatform_v1beta1.ListModelEvaluationSlicesRequest(
                    parent="parent_value",
                )

                # Make the request
                page_result = client.list_model_evaluation_slices(request=request)

                # Handle the response
                async for response in page_result:
                    print(response)

        Args:
            request (Union[google.cloud.aiplatform_v1beta1.types.ListModelEvaluationSlicesRequest, dict]):
                The request object. Request message for
                [ModelService.ListModelEvaluationSlices][google.cloud.aiplatform.v1beta1.ModelService.ListModelEvaluationSlices].
            parent (:class:`str`):
                Required. The resource name of the ModelEvaluation to
                list the ModelEvaluationSlices from. Format:
                ``projects/{project}/locations/{location}/models/{model}/evaluations/{evaluation}``

                This corresponds to the ``parent`` field
                on the ``request`` instance; if ``request`` is provided, this
                should not be set.
            retry (google.api_core.retry.Retry): Designation of what errors, if any,
                should be retried.
            timeout (float): The timeout for this request.
            metadata (Sequence[Tuple[str, str]]): Strings which should be
                sent along with the request as metadata.

        Returns:
            google.cloud.aiplatform_v1beta1.services.model_service.pagers.ListModelEvaluationSlicesAsyncPager:
                Response message for
                [ModelService.ListModelEvaluationSlices][google.cloud.aiplatform.v1beta1.ModelService.ListModelEvaluationSlices].

                Iterating over this object will yield results and
                resolve additional pages automatically.

        """
        # Create or coerce a protobuf request object.
        # Quick check: If we got a request object, we should *not* have
        # gotten any keyword arguments that map to the request.
        has_flattened_params = any([parent])
        if request is not None and has_flattened_params:
            raise ValueError(
                "If the `request` argument is set, then none of "
                "the individual field arguments should be set."
            )

        request = model_service.ListModelEvaluationSlicesRequest(request)

        # If we have keyword arguments corresponding to fields on the
        # request, apply these.
        if parent is not None:
            request.parent = parent

        # Wrap the RPC method; this adds retry and timeout information,
        # and friendly error handling.
        rpc = gapic_v1.method_async.wrap_method(
            self._client._transport.list_model_evaluation_slices,
            default_timeout=5.0,
            client_info=DEFAULT_CLIENT_INFO,
        )

        # Certain fields should be provided within the metadata header;
        # add these here.
        metadata = tuple(metadata) + (
            gapic_v1.routing_header.to_grpc_metadata((("parent", request.parent),)),
        )

        # Send the request.
        response = await rpc(
            request,
            retry=retry,
            timeout=timeout,
            metadata=metadata,
        )

        # This method is paged; wrap the response in a pager, which provides
        # an `__aiter__` convenience method.
        response = pagers.ListModelEvaluationSlicesAsyncPager(
            method=rpc,
            request=request,
            response=response,
            metadata=metadata,
        )

        # Done; return the response.
        return response

    async def __aenter__(self):
        return self

    async def __aexit__(self, exc_type, exc, tb):
        await self.transport.close()


try:
    DEFAULT_CLIENT_INFO = gapic_v1.client_info.ClientInfo(
        gapic_version=pkg_resources.get_distribution(
            "google-cloud-aiplatform",
        ).version,
    )
except pkg_resources.DistributionNotFound:
    DEFAULT_CLIENT_INFO = gapic_v1.client_info.ClientInfo()


__all__ = ("ModelServiceAsyncClient",)<|MERGE_RESOLUTION|>--- conflicted
+++ resolved
@@ -553,8 +553,6 @@
             request=request,
             response=response,
             metadata=metadata,
-<<<<<<< HEAD
-=======
         )
 
         # Done; return the response.
@@ -663,7 +661,6 @@
             request=request,
             response=response,
             metadata=metadata,
->>>>>>> dc3be45c
         )
 
         # Done; return the response.
